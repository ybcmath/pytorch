--- conflicted
+++ resolved
@@ -88,104 +88,6 @@
 template<typename... Ts> using void_t = typename make_void<Ts...>::type;
 
 #endif
-
-
-
-#ifdef __cpp_lib_apply
-
-template <class F, class Tuple>
-inline constexpr decltype(auto) apply(F&& f, Tuple&& t) {
-  return std::apply(std::forward<F>(f), std::forward<Tuple>(t));
-}
-
-#else
-
-// Implementation from http://en.cppreference.com/w/cpp/utility/apply
-// and https://en.cppreference.com/w/cpp/utility/functional/invoke
-namespace detail {
-template <class T>
-struct is_reference_wrapper : std::false_type {};
-template <class U>
-struct is_reference_wrapper<std::reference_wrapper<U>> : std::true_type {};
-template <class T>
-constexpr bool is_reference_wrapper_v = is_reference_wrapper<T>::value;
-
-template <class T, class Type, class T1, class... Args>
-constexpr decltype(auto) INVOKE(Type T::* f, T1&& t1, Args&&... args)
-{
-    if constexpr (std::is_member_function_pointer_v<decltype(f)>) {
-        if constexpr (std::is_base_of_v<T, std::decay_t<T1>>)
-            return (std::forward<T1>(t1).*f)(std::forward<Args>(args)...);
-        else if constexpr (is_reference_wrapper_v<std::decay_t<T1>>)
-            return (t1.get().*f)(std::forward<Args>(args)...);
-        else
-            return ((*std::forward<T1>(t1)).*f)(std::forward<Args>(args)...);
-    } else {
-        static_assert(std::is_member_object_pointer_v<decltype(f)>);
-        static_assert(sizeof...(args) == 0);
-        if constexpr (std::is_base_of_v<T, std::decay_t<T1>>)
-            return std::forward<T1>(t1).*f;
-        else if constexpr (is_reference_wrapper_v<std::decay_t<T1>>)
-            return t1.get().*f;
-        else
-            return (*std::forward<T1>(t1)).*f;
-    }
-}
-
-template <class F, class... Args>
-constexpr decltype(auto) INVOKE(F&& f, Args&&... args)
-{
-      return std::forward<F>(f)(std::forward<Args>(args)...);
-}
-} // namespace detail
-
-template< class F, class... Args>
-constexpr std::invoke_result_t<F, Args...> invoke(F&& f, Args&&... args)
-  noexcept(std::is_nothrow_invocable_v<F, Args...>)
-{
-    return detail::INVOKE(std::forward<F>(f), std::forward<Args>(args)...);
-}
-
-namespace detail {
-template <class F, class Tuple, std::size_t... I>
-constexpr decltype(auto) apply_impl(F&& f, Tuple&& t, std::index_sequence<I...>)
-{
-    return std::invoke(std::forward<F>(f), std::get<I>(std::forward<Tuple>(t))...);
-}
-}  // namespace detail
-
-template <class F, class Tuple>
-constexpr decltype(auto) apply(F&& f, Tuple&& t)
-{
-    return detail::apply_impl(
-        std::forward<F>(f), std::forward<Tuple>(t),
-        std::make_index_sequence<std::tuple_size_v<std::remove_reference_t<Tuple>>>{});
-}
-
-#endif
-
-
-
-<<<<<<< HEAD
-=======
-
-template <typename Functor, typename... Args>
-typename std::enable_if<
-    std::is_member_pointer<typename std::decay<Functor>::type>::value,
-    typename std::result_of<Functor && (Args && ...)>::type>::type
-invoke(Functor&& f, Args&&... args) {
-  return std::mem_fn(f)(std::forward<Args>(args)...);
-}
-
-template <typename Functor, typename... Args>
-typename std::enable_if<
-    !std::is_member_pointer<typename std::decay<Functor>::type>::value,
-    typename std::result_of<Functor && (Args && ...)>::type>::type
-invoke(Functor&& f, Args&&... args) {
-  return std::forward<Functor>(f)(std::forward<Args>(args)...);
-}
-
-
 
 
 
@@ -291,7 +193,118 @@
 
 
 
->>>>>>> 799d2705
+
+#ifdef __cpp_lib_apply
+
+template <class F, class... ArgTypes>
+using invoke_result = std::invoke_result<F, ArgTypes...>;
+template<typename F, typename...Args>
+using invoke_result_t = std::invoke_result_t<F, Args...>;
+
+template <class F, class Tuple>
+inline constexpr decltype(auto) apply(F&& f, Tuple&& t) {
+  return std::apply(std::forward<F>(f), std::forward<Tuple>(t));
+}
+
+template< class F, class... Args>
+inline constexpr decltype(auto) invoke(F&& f, Args&&... args)
+  noexcept(std::is_nothrow_invocable_v<F, Args...>) {
+    return std::invoke(std::forward<F>(f), std::forward<Args>(args)...);
+}
+
+#else
+
+// Implementation from http://en.cppreference.com/w/cpp/utility/apply
+// and https://en.cppreference.com/w/cpp/utility/functional/invoke
+// and https://en.cppreference.com/w/cpp/types/result_of
+// Modifications:
+//  - use c10::if_constexpr instead of C++17 `if constexpr`.
+//  - replace std::***_v type traits with std::***::value (e.g. std::is_base_of_v<T> -> std::is_base_of<T>::value)
+//  - Remove noexcept-handling of invoke() because std::is_nothrow_invocable_v is not available on C++14.
+namespace detail {
+template <class T>
+struct is_reference_wrapper : std::false_type {};
+template <class U>
+struct is_reference_wrapper<std::reference_wrapper<U>> : std::true_type {};
+template <class T>
+constexpr bool is_reference_wrapper_v = is_reference_wrapper<T>::value;
+
+template <class T, class Type, class T1, class... Args>
+constexpr decltype(auto) INVOKE(Type T::* f, T1&& t1, Args&&... args)
+{
+    return if_constexpr<std::is_member_function_pointer<decltype(f)>::value>([&] (auto _) {
+        return if_constexpr<std::is_base_of<T, std::decay_t<T1>>::value>([&] (auto __) {
+            using _T1 = typename decltype(__)::template type_identity<typename decltype(_)::template type_identity<T1>>;
+            return (std::forward<_T1>(t1).*__(_(f)))(std::forward<Args>(args)...);
+        }, /* else if */ [&] { return if_constexpr<is_reference_wrapper<std::decay_t<T1>>::value>([&] (auto __) {
+            return (__(_(t1)).get().*f)(std::forward<Args>(args)...);
+        }, /* else */ [&] (auto __){
+            using _T1 = typename decltype(__)::template type_identity<typename decltype(_)::template type_identity<T1>>;
+            return ((*std::forward<_T1>(__(_(t1)))).*f)(std::forward<Args>(args)...);
+        });});
+    }, /* else */ [&] (auto _) {
+        static_assert(std::is_member_object_pointer<decltype(_(f))>::value);
+        static_assert(sizeof...(args) == 0);
+        return if_constexpr<std::is_base_of<T, std::decay_t<T1>>::value>([&] (auto __) {
+            using _T1 = typename decltype(__)::template type_identity<typename decltype(_)::template type_identity<T1>>;
+            return std::forward<_T1>(t1).*f;
+        }, /* else if */ [&] {return if_constexpr<is_reference_wrapper<std::decay_t<T1>>::value>([&] (auto __) {
+            return __(_(t1)).get().*f;
+        }, /* else */ [&] (auto __) {
+            using _T1 = typename decltype(__)::template type_identity<typename decltype(_)::template type_identity<T1>>;
+            return (*std::forward<_T1>(__(_(t1)))).*f;
+        });});
+    });
+}
+
+template <class F, class... Args>
+constexpr decltype(auto) INVOKE(F&& f, Args&&... args)
+{
+      return std::forward<F>(f)(std::forward<Args>(args)...);
+}
+
+template <typename AlwaysVoid, typename, typename...>
+struct invoke_result { };
+template <typename F, typename...Args>
+struct invoke_result<decltype(void(detail::INVOKE(std::declval<F>(), std::declval<Args>()...))),
+                 F, Args...> {
+    using type = decltype(detail::INVOKE(std::declval<F>(), std::declval<Args>()...));
+};
+} // namespace detail
+
+template <class F, class... ArgTypes>
+struct invoke_result : detail::invoke_result<void, F, ArgTypes...> {};
+template<typename F, typename...Args>
+using invoke_result_t = typename invoke_result<F, Args...>::type;
+
+template< class F, class... Args>
+constexpr invoke_result_t<F, Args...> invoke(F&& f, Args&&... args) {
+    return detail::INVOKE(std::forward<F>(f), std::forward<Args>(args)...);
+}
+
+namespace detail {
+template <class F, class Tuple, std::size_t... I>
+constexpr decltype(auto) apply_impl(F&& f, Tuple&& t, std::index_sequence<I...>)
+{
+    return invoke(std::forward<F>(f), std::get<I>(std::forward<Tuple>(t))...);
+}
+}  // namespace detail
+
+template <class F, class Tuple>
+constexpr decltype(auto) apply(F&& f, Tuple&& t)
+{
+    return detail::apply_impl(
+        std::forward<F>(f), std::forward<Tuple>(t),
+        std::make_index_sequence<std::tuple_size<std::remove_reference_t<Tuple>>::value>{});
+}
+
+#endif
+
+
+
+
+
+
 // GCC 4.8 doesn't define std::to_string, even though that's in C++11. Let's define it.
 namespace detail {
 class DummyClassForToString final {};
