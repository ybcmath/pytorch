--- conflicted
+++ resolved
@@ -6,10 +6,7 @@
 from types import SimpleNamespace
 
 import torch
-<<<<<<< HEAD
-=======
 from torch import Tensor
->>>>>>> ea75b1ee
 
 from ._core import _unravel_index
 
@@ -49,23 +46,11 @@
 }
 
 
-<<<<<<< HEAD
-def _get_default_rtol_and_atol(actual: torch.Tensor, expected: torch.Tensor) -> Tuple[float, float]:
-=======
 def _get_default_rtol_and_atol(actual: Tensor, expected: Tensor) -> Tuple[float, float]:
->>>>>>> ea75b1ee
     dtype = actual.dtype if actual.dtype == expected.dtype else torch.promote_types(actual.dtype, expected.dtype)
     return _DTYPE_PRECISIONS.get(dtype, (0.0, 0.0))
 
 
-<<<<<<< HEAD
-def _check_are_tensors(actual: Any, expected: Any) -> Optional[AssertionError]:
-    """Checks if both inputs are tensors.
-
-    Args:
-        actual (Any): Actual input.
-        expected (Any): Actual input.
-=======
 def _check_complex_components_individually(
     check_tensor_values: Callable[..., Optional[Exception]]
 ) -> Callable[..., Optional[Exception]]:
@@ -75,16 +60,10 @@
 
     Args:
         check_tensor_values (Callable[..., Optional[Exception]]): Tensor check function for real-valued tensors.
->>>>>>> ea75b1ee
 
     Returns:
         Optional[Exception]: Return value of :attr:`check_tensors`.
     """
-<<<<<<< HEAD
-    if not (isinstance(actual, torch.Tensor) and isinstance(expected, torch.Tensor)):
-        return AssertionError(f"Both inputs have to be tensors, but got {type(actual)} and {type(expected)} instead.")
-=======
->>>>>>> ea75b1ee
 
     @functools.wraps(check_tensor_values)
     def wrapper(actual: Tensor, expected: Tensor, **kwargs: Any) -> Optional[Exception]:
@@ -122,54 +101,28 @@
 
     return wrapper
 
-<<<<<<< HEAD
-def _check_supported_tensors(
-    actual: torch.Tensor,
-    expected: torch.Tensor,
-=======
 
 def _check_supported_tensor(
     input: Tensor,
->>>>>>> ea75b1ee
 ) -> Optional[UsageError]:  # type: ignore[valid-type]
     """Checks if the tensors are supported by the current infrastructure.
 
     All checks are temporary and will be relaxed in the future.
 
-<<<<<<< HEAD
-    Args:
-        actual (torch.Tensor): Actual tensor.
-        expected (torch.Tensor): Expected tensor.
-
-    Returns:
-        (Optional[UsageError]): If check did not pass.
-    """
-    if any(t.dtype in (torch.complex32, torch.complex64, torch.complex128) for t in (actual, expected)):
-        return UsageError("Comparison for complex tensors is not supported yet.")
-    if any(t.is_quantized for t in (actual, expected)):
-        return UsageError("Comparison for quantized tensors is not supported yet.")
-    if any(t.is_sparse for t in (actual, expected)):
-=======
     Returns:
         (Optional[UsageError]): If check did not pass.
     """
     if input.is_quantized:
         return UsageError("Comparison for quantized tensors is not supported yet.")
     if input.is_sparse:
->>>>>>> ea75b1ee
         return UsageError("Comparison for sparse tensors is not supported yet.")
 
     return None
 
 
 def _check_attributes_equal(
-<<<<<<< HEAD
-    actual: torch.Tensor,
-    expected: torch.Tensor,
-=======
     actual: Tensor,
     expected: Tensor,
->>>>>>> ea75b1ee
     *,
     check_device: bool = True,
     check_dtype: bool = True,
@@ -181,16 +134,6 @@
     :attr:`~torch.Tensor.dtype`, and :meth:`~torch.Tensor.stride` are optional and can be disabled.
 
     Args:
-<<<<<<< HEAD
-        actual (torch.Tensor): Actual tensor.
-        expected (torch.Tensor): Expected tensor.
-        check_device (bool): If ``True`` (default), asserts that both :attr:`actual` and :attr:`expected` are on the
-            same :attr:`~torch.Tensor.device` memory.
-        check_dtype (bool): If ``True`` (default), asserts that both :attr:`actual` and :attr:`expected` have the same
-            :attr:`~torch.Tensor.dtype`.
-        check_stride (bool): If ``True`` (default), asserts that both :attr:`actual` and :attr:`expected` have the same
-            :meth:`~torch.Tensor.stride`.
-=======
         actual (Tensor): Actual tensor.
         expected (Tensor): Expected tensor.
         check_device (bool): If ``True`` (default), checks that both :attr:`actual` and :attr:`expected` are on the
@@ -199,7 +142,6 @@
             ``dtype``.
         check_stride (bool): If ``True`` (default), checks that both :attr:`actual` and :attr:`expected` have the same
             stride.
->>>>>>> ea75b1ee
 
     Returns:
         (Optional[AssertionError]): If checks did not pass.
@@ -221,19 +163,6 @@
     return None
 
 
-<<<<<<< HEAD
-def _equalize_attributes(actual: torch.Tensor, expected: torch.Tensor) -> Tuple[torch.Tensor, torch.Tensor]:
-    """Equalizes some attributes of two tensors for value comparison.
-
-    If :attr:`actual` and :attr:`expected`
-    - are not onn the same memory :attr:`~torch.Tensor.device`, they are moved CPU memory, and
-    - do not have the same :attr:`~torch.Tensor.dtype`, they are copied to the :class:`~torch.dtype` returned by
-        :func:`torch.promote_types`.
-
-    Args:
-        actual (torch.Tensor): Actual tensor.
-        expected (torch.Tensor): Expected tensor.
-=======
 def _equalize_attributes(actual: Tensor, expected: Tensor) -> Tuple[Tensor, Tensor]:
     """Equalizes some attributes of two tensors for value comparison.
 
@@ -245,7 +174,6 @@
     Args:
         actual (Tensor): Actual tensor.
         expected (Tensor): Expected tensor.
->>>>>>> ea75b1ee
 
     Returns:
         Tuple(Tensor, Tensor): Equalized tensors.
@@ -253,57 +181,6 @@
     if actual.device != expected.device:
         actual = actual.cpu()
         expected = expected.cpu()
-<<<<<<< HEAD
-
-    if actual.dtype != expected.dtype:
-        dtype = torch.promote_types(actual.dtype, expected.dtype)
-        actual = actual.to(dtype)
-        expected = expected.to(dtype)
-
-    return actual, expected
-
-
-_Trace = namedtuple(
-    "_Trace",
-    (
-        "total_elements",
-        "total_mismatches",
-        "mismatch_ratio",
-        "max_abs_diff",
-        "max_abs_diff_idx",
-        "max_rel_diff",
-        "max_rel_diff_idx",
-    ),
-)
-
-
-def _trace_mismatches(actual: torch.Tensor, expected: torch.Tensor, mismatches: torch.Tensor) -> _Trace:
-    """Traces mismatches.
-
-    Args:
-        actual (torch.Tensor): Actual tensor.
-        expected (torch.Tensor): Expected tensor.
-        mismatches (torch.Tensor): Boolean mask of the same shape as :attr:`actual` and :attr:`expected` that indicates
-            the location of mismatches.
-
-    Returns:
-        (NamedTuple): Mismatch diagnostics with the following fields:
-
-            - total_elements (int): Total number of values.
-            - total_mismatches (int): Total number of mismatches.
-            - mismatch_ratio (float): Quotient of total mismatches and total elements.
-            - max_abs_diff (Union[int, float]): Greatest absolute difference of :attr:`actual` and :attr:`expected`.
-            - max_abs_diff_idx (Union[int, Tuple[int, ...]]): Index of greatest absolute difference.
-            - max_rel_diff (Union[int, float]): Greatest relative difference of :attr:`actual` and :attr:`expected`.
-            - max_rel_diff_idx (Union[int, Tuple[int, ...]]): Index of greatest relative difference.
-
-            The returned type of ``max_abs_diff`` and ``max_rel_diff`` depends on the :attr:`~torch.Tensor.dtype` of
-            :attr:`actual` and :attr:`expected`.
-    """
-    total_elements = mismatches.numel()
-    total_mismatches = torch.sum(mismatches).item()
-    mismatch_ratio = total_mismatches / total_elements
-=======
 
     if actual.dtype != expected.dtype:
         dtype = torch.promote_types(actual.dtype, expected.dtype)
@@ -341,7 +218,6 @@
     number_of_elements = mismatches.numel()
     total_mismatches = torch.sum(mismatches).item()
     mismatch_ratio = total_mismatches / number_of_elements
->>>>>>> ea75b1ee
 
     dtype = torch.float64 if actual.dtype.is_floating_point else torch.int64
     a_flat = actual.flatten().to(dtype)
@@ -353,15 +229,9 @@
     rel_diff = abs_diff / torch.abs(b_flat)
     max_rel_diff, max_rel_diff_flat_idx = torch.max(rel_diff, 0)
 
-<<<<<<< HEAD
-    return _Trace(
-        total_elements=total_elements,
-        total_mismatches=total_mismatches,
-=======
     return SimpleNamespace(
         number_of_elements=number_of_elements,
         total_mismatches=cast(int, total_mismatches),
->>>>>>> ea75b1ee
         mismatch_ratio=mismatch_ratio,
         max_abs_diff=max_abs_diff.item(),
         max_abs_diff_idx=_unravel_index(max_abs_diff_flat_idx.item(), mismatches.shape),
@@ -370,14 +240,6 @@
     )
 
 
-<<<<<<< HEAD
-def _check_values_equal(actual: torch.Tensor, expected: torch.Tensor) -> Optional[AssertionError]:
-    """Checks if the values of two tensors are bitwise equal.
-
-    Args:
-        actual (torch.Tensor): Actual tensor.
-        expected (torch.Tensor): Expected tensor.
-=======
 @_check_complex_components_individually
 def _check_values_equal(
     actual: Tensor,
@@ -393,7 +255,6 @@
         msg (Optional[Union[str, Callable[[Tensor, Tensor, SimpleNamespace], str]]]): Optional error message. Can be
             passed as callable in which case it will be called with the inputs and the result of
             :func:`_trace_mismatches`.
->>>>>>> ea75b1ee
 
     Returns:
         (Optional[AssertionError]): If check did not pass.
@@ -403,14 +264,6 @@
         return None
 
     trace = _trace_mismatches(actual, expected, mismatches)
-<<<<<<< HEAD
-    return AssertionError(
-        f"Tensors are not equal!\n\n"
-        f"Mismatched elements: {trace.total_mismatches} / {trace.total_elements} ({trace.mismatch_ratio:.1%})\n"
-        f"Greatest absolute difference: {trace.max_abs_diff} at {trace.max_abs_diff_idx}\n"
-        f"Greatest relative difference: {trace.max_rel_diff} at {trace.max_rel_diff_idx}"
-    )
-=======
 
     if msg is None:
         msg = (
@@ -422,18 +275,12 @@
     elif callable(msg):
         msg = msg(actual, expected, trace)
     return AssertionError(msg)
->>>>>>> ea75b1ee
 
 
 @_check_complex_components_individually
 def _check_values_close(
-<<<<<<< HEAD
-    actual: torch.Tensor,
-    expected: torch.Tensor,
-=======
     actual: Tensor,
     expected: Tensor,
->>>>>>> ea75b1ee
     *,
     rtol: float,
     atol: float,
@@ -443,13 +290,8 @@
     """Checks if the values of two tensors are close up to a desired tolerance.
 
     Args:
-<<<<<<< HEAD
-        actual (torch.Tensor): Actual tensor.
-        expected (torch.Tensor): Expected tensor.
-=======
         actual (Tensor): Actual tensor.
         expected (Tensor): Expected tensor.
->>>>>>> ea75b1ee
         rtol (float): Relative tolerance.
         atol (float): Absolute tolerance.
         equal_nan (bool): If ``True``, two ``NaN`` values will be considered equal.
@@ -460,23 +302,12 @@
     Returns:
         (Optional[AssertionError]): If check did not pass.
     """
-<<<<<<< HEAD
-    mismatches = ~torch.isclose(actual, expected, rtol=rtol, atol=atol)
-=======
 
     mismatches = ~torch.isclose(actual, expected, rtol=rtol, atol=atol, equal_nan=equal_nan)
->>>>>>> ea75b1ee
     if not torch.any(mismatches):
         return None
 
     trace = _trace_mismatches(actual, expected, mismatches)
-<<<<<<< HEAD
-    return AssertionError(
-        f"Tensors are not close!\n\n"
-        f"Mismatched elements: {trace.total_mismatches} / {trace.total_elements} ({trace.mismatch_ratio:.1%})\n"
-        f"Greatest absolute difference: {trace.max_abs_diff} at {trace.max_abs_diff_idx} (up to {atol} allowed)\n"
-        f"Greatest relative difference: {trace.max_rel_diff} at {trace.max_rel_diff_idx} (up to {rtol} allowed)"
-=======
     if msg is None:
         msg = (
             f"Tensors are not close!\n\n"
@@ -510,7 +341,6 @@
     """
     exc: Optional[Exception] = _check_attributes_equal(
         actual, expected, check_device=check_device, check_dtype=check_dtype, check_stride=check_stride
->>>>>>> ea75b1ee
     )
     if exc:
         return exc
@@ -522,16 +352,10 @@
 
     return None
 
-<<<<<<< HEAD
-def assert_tensors_equal(
-    actual: torch.Tensor,
-    expected: torch.Tensor,
-=======
 
 def _check_tensors_close(
     actual: Tensor,
     expected: Tensor,
->>>>>>> ea75b1ee
     *,
     rtol: Optional[float] = None,
     atol: Optional[float] = None,
@@ -545,36 +369,9 @@
 
     If :attr:`actual` and :attr:`expected` are real-valued and finite, they are considered close if
 
-<<<<<<< HEAD
-    Args:
-        actual (torch.Tensor): Actual tensor.
-        expected (torch.Tensor): Expected tensor.
-        check_device (bool): If ``True`` (default), asserts that both :attr:`actual` and :attr:`expected` are on the
-            same :attr:`~torch.Tensor.device` memory. If this check is disabled **and** :attr:`actual` and
-            :attr:`expected` are not on the same memory :attr:`~torch.Tensor.device`, they are moved CPU memory before
-            their values are compared.
-        check_dtype (bool): If ``True`` (default), asserts that both :attr:`actual` and :attr:`expected` have the same
-            :attr:`~torch.Tensor.dtype`. If this check is disabled **and** :attr:`actual` and :attr:`expected` do not
-            have the same :attr:`~torch.Tensor.dtype`, they are copied to the :class:`~torch.dtype` returned by
-            :func:`torch.promote_types` before their values are compared.
-        check_stride (bool): If ``True`` (default), asserts that both :attr:`actual` and :attr:`expected` have the same
-            stride.
-
-    Raises:
-        UsageError: If :attr:`actual` or :attr:`expected` is complex, quantized, or sparse. This is a temporary
-            restriction and will be relaxed in the future.
-        AssertionError: If :attr:`actual` and :attr:`expected` do not have the same :attr:`~torch.Tensor.shape`.
-        AssertionError: If :attr:`check_device`, but :attr:`actual` and :attr:`expected` are not on the same
-            :attr:`~torch.Tensor.device` memory.
-        AssertionError: If :attr:`check_dtype`, but :attr:`actual` and :attr:`expected` do not have the same
-            :attr:`~torch.Tensor.dtype`.
-        AssertionError: If :attr:`check_stride`, but :attr:`actual` and :attr:`expected` do not have the same stride.
-        AssertionError: If the values of :attr:`actual` and :attr:`expected` are not bitwise equal.
-=======
     .. code::
 
         torch.abs(actual - expected) <= (atol + rtol * expected)
->>>>>>> ea75b1ee
 
     and they have the same device (if :attr:`check_device` is ``True``), same dtype (if :attr:`check_dtype` is
     ``True``), and the same stride (if :attr:`check_stride` is ``True``). Non-finite values (``-inf`` and ``inf``) are
@@ -586,9 +383,6 @@
     Returns:
         Optional[Exception]: If checks did not pass.
     """
-<<<<<<< HEAD
-    exc: Optional[Exception] = _check_are_tensors(actual, expected)
-=======
     if (rtol is None) ^ (atol is None):
         # We require both tolerance to be omitted or specified, because specifying only one might lead to surprising
         # results. Imagine setting atol=0.0 and the tensors still match because rtol>0.0.
@@ -601,19 +395,14 @@
     exc: Optional[Exception] = _check_attributes_equal(
         actual, expected, check_device=check_device, check_dtype=check_dtype, check_stride=check_stride
     )
->>>>>>> ea75b1ee
     if exc:
         raise exc
     actual, expected = _equalize_attributes(actual, expected)
 
-<<<<<<< HEAD
-    exc = _check_supported_tensors(actual, expected)
-=======
     if (rtol == 0.0) and (atol == 0.0):
         exc = _check_values_equal(actual, expected, msg=msg)
     else:
         exc = _check_values_close(actual, expected, rtol=rtol, atol=atol, equal_nan=equal_nan, msg=msg)
->>>>>>> ea75b1ee
     if exc:
         return exc
 
@@ -767,16 +556,6 @@
     """
     exc: Optional[Exception]
 
-<<<<<<< HEAD
-    exc = _check_attributes_equal(
-        actual, expected, check_device=check_device, check_dtype=check_dtype, check_stride=check_stride
-    )
-    if exc:
-        raise exc
-    actual, expected = _equalize_attributes(actual, expected)
-
-    exc = _check_values_equal(actual, expected)
-=======
     actual_len = len(actual)
     expected_len = len(expected)
     if actual_len != expected_len:
@@ -922,20 +701,13 @@
         msg=msg,
     )
     exc = _check_inputs(actual, expected, check_tensors)
->>>>>>> ea75b1ee
     if exc:
         raise exc
 
 
-<<<<<<< HEAD
-def assert_tensors_close(
-    actual: torch.Tensor,
-    expected: torch.Tensor,
-=======
 def assert_close(
     actual: Any,
     expected: Any,
->>>>>>> ea75b1ee
     *,
     rtol: Optional[float] = None,
     atol: Optional[float] = None,
@@ -951,14 +723,6 @@
 
     .. math::
 
-<<<<<<< HEAD
-    If both tolerances, :attr:`rtol` and :attr:`rtol`, are ``0``, asserts that :attr:`actual` and :attr:`expected` are bitwise
-    equal. Optionally, checks that some attributes of both tensors are equal.
-
-    Args:
-        actual (torch.Tensor): Actual tensor.
-        expected (torch.Tensor): Expected tensor.
-=======
         \lvert \text{actual} - \text{expected} \rvert \le \texttt{atol} + \texttt{rtol} \cdot \lvert \text{expected} \rvert
 
     and they have the same :attr:`~torch.Tensor.device` (if :attr:`check_device` is ``True``), same ``dtype`` (if
@@ -978,36 +742,10 @@
     Args:
         actual (Any): Actual input.
         expected (Any): Expected input.
->>>>>>> ea75b1ee
         rtol (Optional[float]): Relative tolerance. If specified :attr:`atol` must also be specified. If omitted,
             default values based on the :attr:`~torch.Tensor.dtype` are selected with the below table.
         atol (Optional[float]): Absolute tolerance. If specified :attr:`rtol` must also be specified. If omitted,
             default values based on the :attr:`~torch.Tensor.dtype` are selected with the below table.
-<<<<<<< HEAD
-        check_device (bool): If ``True`` (default), asserts that both :attr:`actual` and :attr:`expected` are on the
-            same :attr:`~torch.Tensor.device` memory. If this check is disabled **and** :attr:`actual` and
-            :attr:`expected` are not on the same memory :attr:`~torch.Tensor.device`, they are moved CPU memory before
-            their values are compared.
-        check_dtype (bool): If ``True`` (default), asserts that both :attr:`actual` and :attr:`expected` have the same
-            :attr:`~torch.Tensor.dtype`. If this check is disabled **and** :attr:`actual` and :attr:`expected` do not
-            have the same :attr:`~torch.Tensor.dtype`, they are copied to the :class:`~torch.dtype` returned by
-            :func:`torch.promote_types` before their values are compared.
-        check_stride (bool): If ``True`` (default), asserts that both :attr:`actual` and :attr:`expected` have the same
-            stride.
-
-    Raises:
-        UsageError: If :attr:`actual` or :attr:`expected` is complex, quantized, or sparse. This is a temporary
-            restriction and will be relaxed in the future.
-        AssertionError: If :attr:`actual` and :attr:`expected` do not have the same :attr:`~torch.Tensor.shape`.
-        AssertionError: If :attr:`check_device`, but :attr:`actual` and :attr:`expected` are not on the same
-            :attr:`~torch.Tensor.device` memory.
-        AssertionError: If :attr:`check_dtype`, but :attr:`actual` and :attr:`expected` do not have the same
-            :attr:`~torch.Tensor.dtype`.
-        AssertionError: If :attr:`check_stride`, but :attr:`actual` and :attr:`expected` do not have the same stride.
-        AssertionError: If the values of :attr:`actual` and :attr:`expected` are close up to a desired tolerance.
-
-
-=======
         equal_nan (Union[bool, str]): If ``True``, two ``NaN`` values will be considered equal. If ``"relaxed"``,
             complex values are considered as ``NaN`` if either the real **or** imaginary component is ``NaN``.
         check_device (bool): If ``True`` (default), asserts that corresponding tensors are on the same
@@ -1038,7 +776,6 @@
 
     The following table displays the default ``rtol`` and ``atol`` for different ``dtype``'s. Note that the ``dtype``
     refers to the promoted type in case :attr:`actual` and :attr:`expected` do not have the same ``dtype``.
->>>>>>> ea75b1ee
 
     +---------------------------+------------+----------+
     | ``dtype``                 | ``rtol``   | ``atol`` |
@@ -1151,36 +888,6 @@
         >>> torch.testing.assert_close(actual, expected, msg=custom_msg)
         AssertionError: Argh, we found 2 mismatches! That is 66.7%!
     """
-<<<<<<< HEAD
-    exc: Optional[Exception] = _check_are_tensors(actual, expected)
-    if exc:
-        raise exc
-
-    exc = _check_supported_tensors(actual, expected)
-    if exc:
-        raise exc
-
-    if (rtol is None) ^ (atol is None):
-        # We require both tolerance to be omitted or specified, because specifying only one might lead to surprising
-        # results. Imagine setting atol=0.0 and the tensors still match because rtol>0.0.
-        raise UsageError(
-            f"Both 'rtol' and 'atol' must be omitted or specified, " f"but got rtol={rtol} and atol={atol} instead."
-        )
-    elif rtol is None:
-        rtol, atol = _get_default_rtol_and_atol(actual, expected)
-
-    exc = _check_attributes_equal(
-        actual, expected, check_device=check_device, check_dtype=check_dtype, check_stride=check_stride
-    )
-    if exc:
-        raise exc
-    actual, expected = _equalize_attributes(actual, expected)
-
-    if (rtol == 0.0) and (atol == 0.0):
-        exc = _check_values_equal(actual, expected)
-    else:
-        exc = _check_values_close(actual, expected, rtol=rtol, atol=atol)
-=======
     exc, parse_result = _parse_inputs(actual, expected)
     if exc:
         raise exc
@@ -1197,6 +904,5 @@
         msg=msg,
     )
     exc = _check_inputs(actual, expected, check_tensors)
->>>>>>> ea75b1ee
     if exc:
         raise exc