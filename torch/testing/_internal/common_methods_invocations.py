--- conflicted
+++ resolved
@@ -236,11 +236,7 @@
                                             # function around gradcheck (testing._internal.common_utils.gradcheck)
                  inplace_variant=_NOTHING,  # explicitly pass the inplace variant of the operator if required
                  method_variant=_NOTHING,  # explicitly pass the method variant of the operator if required
-<<<<<<< HEAD
-                 has_fake_function = False,  # does this opinfo use a function to simulate functional behavior
-=======
-                 has_fake_function=False  # does this opinfo use a function to simulate functional behavior
->>>>>>> 8c0a55e4
+                 has_fake_function=False,  # does this opinfo use a function to simulate functional behavior
                                             # of a mutating op
                  assert_jit_shape_analysis = False,  # assert that jit shape analysis fully propagates shape
                  ):
