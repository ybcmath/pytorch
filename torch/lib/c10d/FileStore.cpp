--- conflicted
+++ resolved
@@ -301,13 +301,8 @@
 
 std::vector<uint8_t> FileStore::compareSet(
     const std::string& key,
-<<<<<<< HEAD
-    const std::vector<uint8_t>& currentValue,
-    const std::vector<uint8_t>& newValue) {
-=======
     const std::vector<uint8_t>& expectedValue,
     const std::vector<uint8_t>& desiredValue) {
->>>>>>> 078fadaa
   std::string regKey = regularPrefix_ + key;
   std::unique_lock<std::mutex> l(activeFileOpLock_);
   File file(path_, O_RDWR | O_CREAT, timeout_);
@@ -315,17 +310,6 @@
   // Always refresh since even though the key exists in the cache,
   // it might be outdated
   pos_ = refresh(file, pos_, cache_);
-<<<<<<< HEAD
-  if (cache_.count(regKey) == 0) {
-    return currentValue;
-  }
-  else if (cache_[regKey] == currentValue){
-    file.seek(0, SEEK_END);
-    file.write(regKey);
-    file.write(newValue);
-    return newValue;
-  }
-=======
   if ((cache_.count(regKey) == 0 && expectedValue.empty()) ||
       (cache_.count(regKey) != 0 && cache_[regKey] == expectedValue)) {
     // if the key does not exist and currentValue arg is empty or
@@ -339,7 +323,6 @@
     return expectedValue;
   }
   // key exists but current value is not expected
->>>>>>> 078fadaa
   return cache_[regKey];
 }
 
