#include <torch/csrc/python_headers.h>
#include <torch/csrc/utils/tensor_new.h>

#include <pybind11/pybind11.h>
#include <torch/csrc/DynamicTypes.h>
#include <torch/csrc/Exceptions.h>
#include <torch/csrc/Size.h>
#include <torch/csrc/autograd/variable.h>
#include <torch/csrc/utils/cuda_lazy_init.h>
#include <torch/csrc/utils/numpy_stub.h>
#include <torch/csrc/utils/python_arg_parser.h>
#include <torch/csrc/utils/python_numbers.h>
#include <torch/csrc/utils/python_scalars.h>
#include <torch/csrc/utils/python_strings.h>
#include <torch/csrc/utils/tensor_numpy.h>
#include <torch/csrc/autograd/generated/variable_factories.h>

#include <ATen/ATen.h>
#include <ATen/InitialTensorOptions.h>
#include <ATen/NamedTensorUtils.h>
#include <ATen/TracerMode.h>
#include <c10/core/Backend.h>
#include <c10/core/Layout.h>
#include <c10/util/Exception.h>
#include <c10/util/irange.h>
#include <c10/util/Optional.h>

#include <stdexcept>
#include <vector>

using at::Backend;
using at::Device;
using at::IntArrayRef;
using at::kCPU;
using at::kCUDA;
using at::kLong;
using at::kInt;
using at::Scalar;
using at::ScalarType;
using at::Storage;
using at::Tensor;
using at::TensorOptions;
using at::Type;
using c10::optional;

namespace torch { namespace utils {
namespace {
const int MAX_DIMS = 128;

TensorOptions build_options(c10::TensorOptions options, at::ScalarType scalar_type, const c10::optional<Device>& device=c10::nullopt) {
  options = options.dtype(scalar_type);
  if (device.has_value()) {
    return options.device(device);
  }
  return options;
}

void maybe_initialize_cuda(const Device device) {
  if (device.is_cuda()) {
    torch::utils::cuda_lazy_init();
  }
}

// NB: It appears there is some consistency invariant between options and device, where
// if device is non-empty, its type must be consistent with the device type in
// options.
// TODO: Refactor this so we just pass everything in via options

Tensor dispatch_ones(c10::TensorOptions options, at::ScalarType scalar_type, const optional<Device>& device, IntArrayRef sizes) {
  maybe_initialize_cuda(options.device());
  pybind11::gil_scoped_release no_gil;
  return torch::ones(sizes, build_options(options, scalar_type, device));
}

Tensor new_with_sizes(c10::TensorOptions options, at::ScalarType scalar_type, const optional<Device>& device, IntArrayRef sizes) {
  maybe_initialize_cuda(options.device());
  pybind11::gil_scoped_release no_gil;
  return torch::empty(sizes, build_options(options, scalar_type, device));
}

Tensor new_with_storage(c10::TensorOptions options, at::ScalarType scalar_type, Storage storage) {
  auto tensor = at::empty({}, build_options(options, scalar_type));
  tensor.set_(std::move(storage));
  return tensor;
}

Tensor new_with_tensor(c10::TensorOptions options, at::ScalarType scalar_type, const Tensor& other) {
  options = options.dtype(scalar_type);
  TORCH_CHECK_TYPE(other.options().type_equal(options), "expected ",
                   options, " (got ", other.options(), ")");
  return other.alias();
}

std::vector<int64_t> compute_sizes(PyObject* seq) {
  std::vector<int64_t> sizes;
  THPObjectPtr handle;
  while (PySequence_Check(seq)) {
    auto length = PySequence_Length(seq);
    if (length < 0) throw python_error();
    sizes.push_back(length);
    if (sizes.size() > MAX_DIMS) {
      throw ValueError("too many dimensions '%s'", Py_TYPE(seq)->tp_name);
    }
    if (length == 0) break;
    handle = THPObjectPtr(PySequence_GetItem(seq, 0));
    if (!handle) {
      throw ValueError("could not determine the shape of object type '%s'", Py_TYPE(seq)->tp_name);
    }
    seq = handle.get();
  }

  return sizes;
}

ScalarType infer_scalar_type(PyObject *obj) {
#ifdef USE_NUMPY
  if (is_numpy_available()) {
    if (PyArray_Check(obj)) {
      return numpy_dtype_to_aten(PyArray_TYPE((PyArrayObject*)obj));
    }
    if (PyArray_CheckScalar(obj)) {
      THPObjectPtr arr(PyArray_FromScalar(obj, nullptr));
      return numpy_dtype_to_aten(PyArray_TYPE((PyArrayObject*) arr.get()));
    }
  }
#endif
  if (PyFloat_Check(obj)) {
    // this is always guaranteed to be a floating-point type, and makes it more
    // convenient to write e.g. torch.tensor(0.) than torch.tensor(0., dtype=torch.Tensor.dtype).
    return torch::tensors::get_default_scalar_type();
  }
  if (THPUtils_checkLong(obj)) {
    return ScalarType::Long;
  }
  if (PyBool_Check(obj)) {
    return ScalarType::Bool;
  }
  if (PyComplex_Check(obj)) {
    switch (torch::tensors::get_default_scalar_type()) {
      case ScalarType::Float: return ScalarType::ComplexFloat;
      case ScalarType::Double: return ScalarType::ComplexDouble;
      default: TORCH_CHECK(false, "invalid default scalar type for complex");
    }
  }
  if (THPVariable_Check(obj)) {
    const auto& var = THPVariable_Unpack(obj);
    return var.scalar_type();
  }
  if (THPUtils_checkString(obj)) {
    throw TypeError("new(): invalid data type '%s'", Py_TYPE(obj)->tp_name);
  }
  if (PySequence_Check(obj)) {
    c10::optional<ScalarType> scalarType;
    auto length = PySequence_Length(obj);
    if (length < 0) throw python_error();
    // match NumPy semantics, except use default tensor type instead of double.
    if (length == 0) return torch::tensors::get_default_scalar_type();
    for (int i = 0; i < length; ++i) {
      THPObjectPtr handle(PySequence_GetItem(obj, i));
      if (!handle) throw python_error();
      auto cur_item = handle.get();
      if (cur_item == obj) throw TypeError("new(): self-referential lists are incompatible");
      ScalarType item_scalarType = infer_scalar_type(cur_item);
      scalarType = (scalarType) ?
          at::promoteTypes(*scalarType, item_scalarType) : item_scalarType;
      if (scalarType == ScalarType::ComplexDouble) {
        // this won't change (unless we hit undefined, but that will fail later).
        return *scalarType;
      }
    }
    return *scalarType;
  }
  AT_ERROR("Could not infer dtype of ", Py_TYPE(obj)->tp_name);
}

void recursive_store(char* data, IntArrayRef sizes, IntArrayRef strides, int64_t dim,
                            ScalarType scalarType, int elementSize, PyObject* obj) {
  int64_t ndim = sizes.size();
  if (dim == ndim) {
    torch::utils::store_scalar(data, scalarType, obj);
    return;
  }

  auto n = sizes[dim];
  auto seq = THPObjectPtr(PySequence_Fast(obj, "not a sequence"));
  if (!seq) throw python_error();
  // NOLINTNEXTLINE(bugprone-branch-clone)
  auto seq_size = PySequence_Fast_GET_SIZE(seq.get());
  if (seq_size != n) {
    throw ValueError("expected sequence of length %lld at dim %lld (got %lld)",
      (long long)n, (long long)dim, (long long)seq_size);
  }

  PyObject** items = PySequence_Fast_ITEMS(seq.get());
  for(const auto i : c10::irange(n)) {
    recursive_store(data, sizes, strides, dim + 1, scalarType, elementSize, items[i]);
    data += strides[dim] * elementSize;
  }
}

Tensor internal_new_from_data(
    c10::TensorOptions options,
    at::ScalarType scalar_type,
    c10::optional<Device> device_opt,
    PyObject* data,
    bool copy_variables,
    bool copy_numpy,
    bool type_inference,
    bool pin_memory = false) {

  if (THPUtils_checkString(data)) {
    throw TypeError("new(): invalid data type '%s'", Py_TYPE(data)->tp_name);
  }

  if (THPVariable_Check(data)) {
    TORCH_CHECK(!pin_memory, "Can't pin tensor constructed from a variable");
    // TODO: use MaybeOwned
    auto var = THPVariable_Unpack(data);
    if (copy_variables) {
      var = var.detach();
    }
    // infer the scalar type and device type; it's not expected to infer the layout since these constructors
    // are defined per-layout-type (e.g. tensor vs sparse_coo_tensor).
    const auto& inferred_scalar_type = type_inference ? var.scalar_type() : scalar_type;
    auto device = device_opt.has_value() ? *device_opt : var.device();
    pybind11::gil_scoped_release no_gil;
    maybe_initialize_cuda(device);
    return var.to(device, inferred_scalar_type, /*non_blocking=*/false, /*copy=*/copy_variables);
  }

#ifdef USE_NUMPY
  if (PyObject_HasAttrString(data, "__cuda_array_interface__")) {
    TORCH_CHECK(!pin_memory, "Can't pin tensor constructed from __cuda_array_interface__");
    auto tensor = tensor_from_cuda_array_interface(data);
    const auto& inferred_scalar_type = type_inference ? tensor.scalar_type() : scalar_type;
    auto device = device_opt.has_value() ? *device_opt : options.device();
    pybind11::gil_scoped_release no_gil;
    maybe_initialize_cuda(device);
    return tensor.to(device, inferred_scalar_type, /*non_blocking=*/false, /*copy=*/copy_numpy);
  }

  if (is_numpy_available() && PyArray_Check(data)) {
    TORCH_CHECK(!pin_memory, "Can't pin tensor constructed from numpy");
    auto tensor = tensor_from_numpy(data, /*warn_if_not_writeable=*/!copy_numpy);
    const auto& inferred_scalar_type = type_inference ? tensor.scalar_type() : scalar_type;
    auto device = device_opt.has_value() ? *device_opt : options.device();
    pybind11::gil_scoped_release no_gil;
    maybe_initialize_cuda(device);
    return tensor.to(device, inferred_scalar_type, /*non_blocking=*/false, /*copy=*/copy_numpy);
  }
#endif

  auto sizes = compute_sizes(data);
  ScalarType inferred_scalar_type = type_inference ? infer_scalar_type(data) : scalar_type;
  // This exists to prevent us from tracing the call to empty().  The actual
  // autograd code doesn't really matter, because requires_grad is always false
  // here.
  Tensor tensor;
  {
    at::AutoDispatchBelowADInplaceOrView guard;  // TODO: remove
    at::tracer::impl::NoTracerDispatchMode tracer_guard;
    tensor = at::empty(sizes, at::initialTensorOptions().dtype(inferred_scalar_type).pinned_memory(pin_memory));
    recursive_store(
        (char*)tensor.data_ptr(), tensor.sizes(), tensor.strides(), 0,
        inferred_scalar_type, tensor.dtype().itemsize(), data);
  }
  auto device = device_opt.has_value() ? *device_opt : options.device();
  pybind11::gil_scoped_release no_gil;
  maybe_initialize_cuda(device);
  // However, it is VERY important that we trace the to() call here (even
  // though the reason this is important is a hack).  Without *some* factory
  // function call that is traced at construction time, we will consider
  // a tensor constant as originating from "outside" the trace, and if you
  // try to return it directly we will fail with the error saying no
  // "no observable data dependence".  In an ideal world, we wouldn't trace
  // a to() call but I need to think harder about what exactly we should trace
  // in this case.
  return tensor.to(device, inferred_scalar_type, /*non_blocking=*/false, /*copy=*/false);
}

Tensor new_from_data_copy(
    c10::TensorOptions options,
    at::ScalarType scalar_type,
    c10::optional<Device> device,
    PyObject* data) {
  return internal_new_from_data(options, scalar_type, device, data,
                                /*copy_variables=*/true, /*copy_numpy=*/true,
                                /*type_inference=*/false);
}

Tensor legacy_new_from_sequence(
    c10::TensorOptions options,
    at::ScalarType scalar_type,
    c10::optional<Device> device,
    PyObject* data) {
  if (!PySequence_Check(data)) {
    throw TypeError("new(): data must be a sequence (got %s)", Py_TYPE(data)->tp_name);
  }
  return internal_new_from_data(options, scalar_type, device, data,
                                /*copy_variables=*/false, /*copy_numpy=*/false,
                                /*type_inference=*/false);
}

// "base" here refers to the Tensor type on which the function was invoked, e.g.:
// in x.new(y), 'x' is the base.
// TODO: Rewrite this using dispatchKeyToTensorOptions
void check_base_legacy_new(c10::DispatchKey dispatch_key, at::Layout expected_layout) {
  if (expected_layout == c10::kStrided) {
    TORCH_CHECK(
        dispatch_key == c10::DispatchKey::CPU ||
            dispatch_key == c10::DispatchKey::CUDA ||
            dispatch_key == c10::DispatchKey::HIP ||
            dispatch_key == c10::DispatchKey::XLA ||
            dispatch_key == c10::DispatchKey::XPU,
        "new(): expected DispatchKey: ",
        c10::DispatchKey::CPU,
        " or ",
        c10::DispatchKey::CUDA,
        " or ",
        c10::DispatchKey::HIP,
        " or ",
        c10::DispatchKey::XLA,
        " or ",
        c10::DispatchKey::XPU,
        " but got: ",
        dispatch_key);
  } else if(expected_layout == c10::kSparse) {
    // NOTE: no sparse XLA
    TORCH_CHECK(
        dispatch_key == c10::DispatchKey::SparseCPU ||
            dispatch_key == c10::DispatchKey::SparseCUDA ||
            dispatch_key == c10::DispatchKey::SparseHIP ||
            dispatch_key == c10::DispatchKey::SparseXPU,
        "new(): expected DispatchKey: ",
        c10::DispatchKey::SparseCPU,
        " or ",
        c10::DispatchKey::SparseCUDA,
        " or ",
        c10::DispatchKey::SparseHIP,
        " or ",
        c10::DispatchKey::SparseXPU,
        " but got: ",
        dispatch_key);
  } else {
    TORCH_INTERNAL_ASSERT(false, "unexpected layout");
  }
}

// TODO: Make this accept options instead of dispatch key
void check_legacy_ctor_device(c10::DispatchKey dispatch_key, c10::optional<Device> device) {
  if (device.has_value()) {
    TORCH_CHECK(dispatchKeyToDeviceType(dispatch_key) == device.value().type(),
             "legacy constructor expects device type: ", dispatchKeyToDeviceType(dispatch_key),
             " but device type: ", device.value().type(), " was passed");
  }
}

Tensor legacy_sparse_tensor_ctor(c10::DispatchKey dispatch_key, at::ScalarType scalar_type, PyObject* args, PyObject* kwargs) {
  auto options = dispatchKeyToTensorOptions(dispatch_key);
  static PythonArgParser parser({
    "new(*, Device? device=None)",
    "new(*, int64_t cdata)|hidden",
    "new(Tensor indices, Tensor values, *, Device? device=None)",
    "new(Tensor indices, Tensor values, IntArrayRef size, *, Device? device=None)",
    "new(IntArrayRef size, *, Device? device=None)",
  });
  ParsedArgs<4> parsed_args;
  auto r = parser.parse(args, kwargs, parsed_args);
  if (r.idx == 0) {
    auto deviceOptional = r.deviceOptional(0);
    check_legacy_ctor_device(dispatch_key, deviceOptional);
    return at::empty({0}, build_options(options, scalar_type, deviceOptional));
  } else if (r.idx == 1) {
    auto cdata = reinterpret_cast<void*>(r.toInt64(0));
    return at::unsafeTensorFromTH(cdata, true);
  } else if (r.idx == 2) {
    auto deviceOptional = r.deviceOptional(2);
    check_legacy_ctor_device(dispatch_key, deviceOptional);
    at::OptionalDeviceGuard device_guard(deviceOptional);
    return at::sparse_coo_tensor(r.tensor(0), r.tensor(1));
  } else if (r.idx == 3) {
    auto deviceOptional = r.deviceOptional(3);
    check_legacy_ctor_device(dispatch_key, deviceOptional);
    at::OptionalDeviceGuard device_guard(deviceOptional);
    return at::sparse_coo_tensor(r.tensor(0), r.tensor(1), r.intlist(2));
  } else if (r.idx == 4) {
    PyObject* arg = r.pyobject(0);
    auto deviceOptional = r.deviceOptional(1);
    check_legacy_ctor_device(dispatch_key, deviceOptional);
    if (!THPSize_Check(arg) && PyTuple_GET_SIZE(args) >= 1 && arg == PyTuple_GET_ITEM(args, 0)) {
      // new(sequence) binds to this signature but should be treated differently
      // unless the sequences is a torch.Size
      throw TypeError("torch.SparseTensor(sequence) only accepts sizes.  Please use torch.sparse_coo_tensor() " \
                      "or construct a strided tensor and convert it to sparse via to_sparse.");
    }
    return new_with_sizes(options, scalar_type, r.deviceOptional(1), r.intlist(0));
  }
  throw std::runtime_error("new(): invalid arguments");
}

Tensor legacy_sparse_tensor_new(c10::DispatchKey dispatch_key, at::ScalarType scalar_type, PyObject* args, PyObject* kwargs) {
  auto options = dispatchKeyToTensorOptions(dispatch_key);
  static PythonArgParser parser({
    "new(*, Device? device=None)",
    "new(*, int64_t cdata)|hidden",
    "new(Tensor indices, Tensor values, *, Device? device=None)",
    "new(Tensor indices, Tensor values, IntArrayRef size, *, Device? device=None)",
    "new(IntArrayRef size, *, Device? device=None)",
  });
  check_base_legacy_new(dispatch_key, c10::kSparse);
  ParsedArgs<5> parsed_args;
  auto r = parser.parse(args, kwargs, parsed_args);
  if (r.idx == 0) {
    auto deviceOptional = r.deviceOptional(0);
    check_legacy_ctor_device(dispatch_key, deviceOptional);
    at::OptionalDeviceGuard device_guard(deviceOptional);
    return at::empty({0}, build_options(options, scalar_type));
  } else if (r.idx == 1) {
    auto cdata = reinterpret_cast<void*>(r.toInt64(0));
    return at::unsafeTensorFromTH(cdata, true);
  } else if (r.idx == 2) {
    // Note: this signature doesn't have a dtype, even though it has a device; it probably shouldn't
    // have a device (we should infer it).
    auto deviceOptional = r.deviceOptional(2);
    check_legacy_ctor_device(dispatch_key, deviceOptional);
    at::OptionalDeviceGuard device_guard(deviceOptional);
    return at::sparse_coo_tensor(r.tensor(0), r.tensor(1));
  } else if (r.idx == 3) {
    // Note: this signature doesn't have a dtype, even though it has a device; it probably shouldn't
    // have a device (we should infer it).
    auto deviceOptional = r.deviceOptional(3);
    check_legacy_ctor_device(dispatch_key, deviceOptional);
    at::OptionalDeviceGuard device_guard(deviceOptional);
    return at::sparse_coo_tensor(r.tensor(0), r.tensor(1), r.intlist(2));
  } else if (r.idx == 4) {
    PyObject* arg = r.pyobject(0);
    auto deviceOptional = r.deviceOptional(1);
    check_legacy_ctor_device(dispatch_key, deviceOptional);
    if (!THPSize_Check(arg) && PyTuple_GET_SIZE(args) >= 1 && arg == PyTuple_GET_ITEM(args, 0)) {
      // new(sequence) binds to this signature but should be treated differently
      // unless the sequences is a torch.Size
      throw TypeError("SparseTensor.new(sequence) only accepts sizes.  Please use torch.sparse_coo_tensor() " \
                      "or construct a strided tensor and convert it to sparse via to_sparse.");
    }
    return new_with_sizes(options, scalar_type, r.deviceOptional(1), r.intlist(0));
  }
  throw std::runtime_error("new(): invalid arguments");
}

// NB: device_idx here is NOT a DeviceIndex, but index into PythonArgs
c10::TensorOptions typeIdWithDefault(PythonArgs& r, int64_t device_idx, c10::DispatchKey dispatch_key) {
  auto options = dispatchKeyToTensorOptions(dispatch_key);
  if (!r.isNone(device_idx)) {
    // TODO: This line doesn't seem to be exercised at all in tests
    options = options.device(r.device(device_idx).type());
  }
  return options;
}

} // namespace

Tensor legacy_tensor_ctor(c10::DispatchKey dispatch_key, at::ScalarType scalar_type, PyObject* args, PyObject* kwargs) {
  auto options = dispatchKeyToTensorOptions(dispatch_key);
  static PythonArgParser parser({
    "new(*, Device? device=None)",
    "new(Storage storage)",
    "new(*, int64_t cdata)|hidden",
    "new(Tensor other)",
    "new(Tensor other, *, Device? device=None)|hidden",  // prevent Tensor matching with IntArrayRef, PyObject*
    "new(IntArrayRef size, *, Device? device=None)",
    "new(PyObject* data, *, Device? device=None)",
  });

  if (isSparse(dispatchKeyToBackend(dispatch_key))) {
    return legacy_sparse_tensor_ctor(dispatch_key, scalar_type, args, kwargs);
  }

  ParsedArgs<2> parsed_args;
  auto r = parser.parse(args, kwargs, parsed_args);
  if (r.idx == 0) {
    auto deviceOptional = r.deviceOptional(0);
    check_legacy_ctor_device(dispatch_key, deviceOptional);
    at::OptionalDeviceGuard device_guard(deviceOptional);
    return at::empty({0}, build_options(options, scalar_type));
  } else if (r.idx == 1) {
    THPObjectPtr dtype_attr(PyObject_GetAttrString(r.pyobject(0), "dtype"));
    if (!dtype_attr) throw python_error();
    at::ScalarType storage_scalar_type = reinterpret_cast<THPDtype*>(
        dtype_attr.get())->scalar_type;
    TORCH_CHECK(
        storage_scalar_type == scalar_type,
        "Expected Storage of type ",
        scalar_type,
        " but got type ",
        storage_scalar_type,
        " for argument 1 'storage'");
    return new_with_storage(options, scalar_type, r.storage(0));
  } else if (r.idx == 2) {
    auto cdata = reinterpret_cast<void*>(r.toInt64(0));
    return at::unsafeTensorFromTH(cdata, true);
  } else if (r.idx == 3) {
    return new_with_tensor(options, scalar_type, r.tensor(0));
  } else if (r.idx == 4) {
    TORCH_CHECK(false, "Legacy tensor constructor of the form torch.Tensor(tensor, device=device) " \
                "is not supported.  Use torch.tensor(...) or torch.as_tensor(...) instead.");
  } else if (r.idx == 5) {
    PyObject* arg = r.pyobject(0);
    auto deviceOptional = r.deviceOptional(1);
    check_legacy_ctor_device(dispatch_key, deviceOptional);
    if (!THPSize_Check(arg) && PyTuple_GET_SIZE(args) >= 1 && arg == PyTuple_GET_ITEM(args, 0)) {
      // new(sequence) binds to this signature but should be treated differently
      // unless the sequences is a torch.Size
      return legacy_new_from_sequence(options, scalar_type, deviceOptional, r.pyobject(0));
    }
    return new_with_sizes(options, scalar_type, r.deviceOptional(1), r.intlist(0));
  } else if (r.idx == 6) {
    auto deviceOptional = r.deviceOptional(1);
    check_legacy_ctor_device(dispatch_key, deviceOptional);
    return legacy_new_from_sequence(options, scalar_type, deviceOptional, r.pyobject(0));
  }
  throw std::runtime_error("new(): invalid arguments");
}

Tensor legacy_tensor_new(c10::DispatchKey dispatch_key, at::ScalarType scalar_type, PyObject* args, PyObject* kwargs) {
  auto options = dispatchKeyToTensorOptions(dispatch_key);
  static PythonArgParser parser({
    "new(*, Device? device=None)",
    "new(Storage storage)",
    "new(*, int64_t cdata)|hidden",
    "new(Tensor other)",  // this doesn't have a dtype/device because it creates an alias.
    "new(Tensor other, *, Device? device=None)|hidden",  // prevent Tensor matching with IntArrayRef, PyObject*
    "new(IntArrayRef size, *, Device? device=None)",
    "new(PyObject* data, *, Device? device=None)",
  });

  if (isSparse(dispatchKeyToBackend(dispatch_key))) {
    return legacy_sparse_tensor_new(dispatch_key, scalar_type, args, kwargs);
  }

  check_base_legacy_new(dispatch_key, c10::kStrided);
  ParsedArgs<3> parsed_args;
  auto r = parser.parse(args, kwargs, parsed_args);
  if (r.idx == 0) {
    auto deviceOptional = r.deviceOptional(0);
    check_legacy_ctor_device(dispatch_key, deviceOptional);
    at::OptionalDeviceGuard device_guard(deviceOptional);
    return at::empty({0}, build_options(options, scalar_type));
  } else if (r.idx == 1) {
    THPObjectPtr dtype_attr(PyObject_GetAttrString(r.pyobject(0), "dtype"));
    if (!dtype_attr) throw python_error();
    at::ScalarType storage_scalar_type = reinterpret_cast<THPDtype*>(
        dtype_attr.get())->scalar_type;
    TORCH_CHECK(
        storage_scalar_type == scalar_type,
        "Expected Storage of type ",
        scalar_type,
        " but got type ",
        storage_scalar_type,
        " for argument 1 'storage'");
    return new_with_storage(options, scalar_type, r.storage(0));
  } else if (r.idx == 2) {
    auto cdata = reinterpret_cast<void*>(r.toInt64(0));
    return at::unsafeTensorFromTH(cdata, true);
  } else if (r.idx == 3) {
    return new_with_tensor(options, scalar_type, r.tensor(0));
  } else if (r.idx == 4) {
      TORCH_CHECK(false, "Legacy tensor new of the form tensor.new(tensor, device=device) " \
                  "is not supported.  Use torch.as_tensor(...) instead.");
  } else if (r.idx == 5) {
    PyObject* arg = r.pyobject(0);
    auto deviceOptional = r.deviceOptional(1);
    check_legacy_ctor_device(dispatch_key, deviceOptional);
    if (!THPSize_Check(arg) && PyTuple_GET_SIZE(args) >= 1 && arg == PyTuple_GET_ITEM(args, 0)) {
      // new(sequence) binds to this signature but should be treated differently
      // unless the sequences is a torch.Size
      return legacy_new_from_sequence(options, scalar_type, deviceOptional, r.pyobject(0));
    }
    return new_with_sizes(options, scalar_type, r.deviceOptional(1), r.intlist(0));
  } else if (r.idx == 6) {
    auto deviceOptional = r.deviceOptional(1);
    check_legacy_ctor_device(dispatch_key, deviceOptional);
    return legacy_new_from_sequence(options, scalar_type, r.deviceOptional(1), r.pyobject(0));
  }
  throw std::runtime_error("new(): invalid arguments");
}

Tensor indexing_tensor_from_data(
    c10::TensorOptions options,
    at::ScalarType scalar_type,
    c10::optional<Device> device,
    PyObject* data) {
  // Specific to tensor indexing, converts an indexing list to an
  // indexing tensor (type Byte or Long)
  ScalarType inferred_scalar_type = infer_scalar_type(data);
  if (inferred_scalar_type == ScalarType::Byte || inferred_scalar_type == ScalarType::Bool) {
    return internal_new_from_data(options, inferred_scalar_type, device, data,
                                  /*copy_variables=*/false, /*copy_numpy=*/false,
                                  /*type_inference=*/false);
  } else {
    return internal_new_from_data(options, scalar_type, device, data,
                                  /*copy_variables=*/false, /*copy_numpy=*/false,
                                  /*type_inference=*/false);
  }
}

Tensor sparse_csr_tensor_ctor(c10::DispatchKey dispatch_key, at::ScalarType scalar_type, PyObject* args, PyObject* kwargs) {
  TORCH_INTERNAL_ASSERT(!isSparseCsr(dispatchKeyToBackend(dispatch_key)));
  TORCH_INTERNAL_ASSERT(!isSparse(dispatchKeyToBackend(dispatch_key)));
  static PythonArgParser parser({
      "sparse_csr_tensor(PyObject* crow_indices, PyObject* col_indices, PyObject* values, IntArrayRef size, *, ScalarType dtype=None, Layout? layout=None, Device? device=None, bool pin_memory=False, bool requires_grad=False)",
      "sparse_csr_tensor(PyObject* crow_indices, PyObject* col_indices, PyObject* values, *, ScalarType dtype=None, Layout? layout=None, Device? device=None, bool pin_memory=False, bool requires_grad=False)",
  });
  const int NUM_ARGS = 9, CROW_INDICES_ARG = 0, COL_INDICES_ARG = 1, VALUES_ARG = 2;
  ParsedArgs<NUM_ARGS> parsed_args;
  auto r = parser.parse(args, kwargs, parsed_args);
<<<<<<< HEAD
  THPObjectPtr crow_indices_dtype_attr(PyObject_GetAttrString(r.pyobject(CROW_INDICES_ARG), "dtype"));
  THPObjectPtr col_indices_dtype_attr(PyObject_GetAttrString(r.pyobject(COL_INDICES_ARG), "dtype"));
=======
  auto safe_get_attr_string = [](PyObject *o, const char *attr_name) -> PyObject* {
    // Clear error indicator if attribute does not exists.
    // Otherwise subsequent Python C API calls might return bogus values.
    // See https://github.com/pytorch/pytorch/issues/58520 for more details
    auto rc = PyObject_GetAttrString(o, attr_name);
    if (!rc) {
      if (!PyErr_ExceptionMatches(PyExc_AttributeError)) {
        throw python_error();
      }
      // Warning: a wrong attribute error may be suppressed here
      PyErr_Clear();
    }
    return rc;
  };
  THPObjectPtr crow_indices_dtype_attr(safe_get_attr_string(r.pyobject(CROW_INDICES_ARG), "dtype"));
  THPObjectPtr col_indices_dtype_attr(safe_get_attr_string(r.pyobject(COL_INDICES_ARG), "dtype"));
>>>>>>> cab48494
  at::ScalarType crow_indices_scalar_type = crow_indices_dtype_attr ? reinterpret_cast<THPDtype*>(
    crow_indices_dtype_attr.get())->scalar_type : kInt;
  at::ScalarType col_indices_scalar_type = col_indices_dtype_attr ? reinterpret_cast<THPDtype*>(
    col_indices_dtype_attr.get())->scalar_type : kInt;

  if (r.idx == 0) {
    const int SIZE_ARRAY_ARG = 3, TYPE_INFERENCE_ARG = 4, DEVICE_TYPE_ARG = 6, REQ_GRAD_ARG = 8;
    bool type_inference = r.isNone(TYPE_INFERENCE_ARG);
    const auto inferred_options = typeIdWithDefault(r, DEVICE_TYPE_ARG, dispatch_key);
    const auto inferred_scalar_type = r.scalartypeWithDefault(TYPE_INFERENCE_ARG, scalar_type);
    at::OptionalDeviceGuard device_guard(r.deviceOptional(DEVICE_TYPE_ARG));

    Tensor values = internal_new_from_data(inferred_options, inferred_scalar_type, r.deviceOptional(DEVICE_TYPE_ARG),
                                           r.pyobject(VALUES_ARG), /*copy_variables=*/false, /*copy_numpy=*/true,
                                           /*type_inference=*/type_inference);
    Tensor crow_indices =  internal_new_from_data(values.options(),
      crow_indices_scalar_type, r.deviceOptional(DEVICE_TYPE_ARG), r.pyobject(CROW_INDICES_ARG),
      /*copy_variables=*/false, /*copy_numpy=*/true,
      /*type_inference=*/true);
    Tensor col_indices = internal_new_from_data(values.options(),
      col_indices_scalar_type, r.deviceOptional(DEVICE_TYPE_ARG), r.pyobject(COL_INDICES_ARG),
      /*copy_variables=*/false, /*copy_numpy=*/true,
      /*type_inference=*/true);

    return at::sparse_csr_tensor(crow_indices, col_indices, values, r.intlist(SIZE_ARRAY_ARG),
                                 values.options().layout(at::kSparseCsr)).set_requires_grad(r.toBool(REQ_GRAD_ARG));
  } else if (r.idx == 1) {
    const int TYPE_INFERENCE_ARG = 3, DEVICE_TYPE_ARG = 5, REQ_GRAD_ARG = 7;
    bool type_inference = r.isNone(TYPE_INFERENCE_ARG);
    const auto inferred_options = typeIdWithDefault(r, DEVICE_TYPE_ARG, dispatch_key);
    const auto inferred_scalar_type = r.scalartypeWithDefault(TYPE_INFERENCE_ARG, scalar_type);
    at::OptionalDeviceGuard device_guard(r.deviceOptional(DEVICE_TYPE_ARG));

    Tensor values = internal_new_from_data(inferred_options, inferred_scalar_type, r.deviceOptional(DEVICE_TYPE_ARG),
                                           r.pyobject(VALUES_ARG), /*copy_variables=*/false, /*copy_numpy=*/true,
                                           /*type_inference=*/type_inference);
    Tensor crow_indices = internal_new_from_data(values.options(),
      crow_indices_scalar_type, r.deviceOptional(DEVICE_TYPE_ARG),
      r.pyobject(CROW_INDICES_ARG), /*copy_variables=*/false, /*copy_numpy=*/true,
      /*type_inference=*/true);
    Tensor col_indices = internal_new_from_data(values.options(), col_indices_scalar_type, r.deviceOptional(DEVICE_TYPE_ARG),
      r.pyobject(COL_INDICES_ARG), /*copy_variables=*/false, /*copy_numpy=*/true,
      /*type_inference=*/true);
    return at::sparse_csr_tensor(crow_indices, col_indices, values,
                                 values.options().layout(at::kSparseCsr)).set_requires_grad(r.toBool(REQ_GRAD_ARG));
  }
  throw std::runtime_error("sparse_csr_tensor(): invalid arguments");
}

Tensor _sparse_csr_tensor_unsafe_ctor(c10::DispatchKey dispatch_key, at::ScalarType scalar_type, PyObject* args, PyObject* kwargs) {
  TORCH_INTERNAL_ASSERT(!isSparseCsr(dispatchKeyToBackend(dispatch_key)));
  TORCH_INTERNAL_ASSERT(!isSparse(dispatchKeyToBackend(dispatch_key)));
  enum {
    ARG_CROW_INDICES = 0,
    ARG_COL_INDICES,
    ARG_VALUES,
    ARG_SIZE,
    ARG_TYPE,
    ARG_DEVICE,
    ARG_REQUIRES_GRAD,
    ARGS_COUNT
  };
  static PythonArgParser parser({
    "_sparse_csr_tensor_unsafe(PyObject* crow_indices, PyObject* col_indices, PyObject* values, IntArrayRef size, *, ScalarType dtype=None, Device? device=None, bool requires_grad=False)",
  });

  ParsedArgs<ARGS_COUNT> parsed_args;
  auto r = parser.parse(args, kwargs, parsed_args);
  bool type_inference = r.isNone(ARG_TYPE);
  const auto inferred_options = typeIdWithDefault(r, ARG_DEVICE, dispatch_key);
  const auto inferred_scalar_type = r.scalartypeWithDefault(ARG_TYPE, scalar_type);
  at::OptionalDeviceGuard device_guard(r.deviceOptional(ARG_DEVICE));
  Tensor values = internal_new_from_data(inferred_options, inferred_scalar_type, r.deviceOptional(ARG_DEVICE), r.pyobject(ARG_VALUES),
                                         /*copy_variables=*/false, /*copy_numpy=*/true,
                                         /*type_inference=*/type_inference);

  Tensor crow_indices = internal_new_from_data(values.options(), kInt, r.deviceOptional(ARG_DEVICE), r.pyobject(ARG_CROW_INDICES),
                                          /*copy_variables=*/false, /*copy_numpy=*/true,
                                          /*type_inference=*/true);

  Tensor col_indices = internal_new_from_data(values.options(), kInt, r.deviceOptional(ARG_DEVICE), r.pyobject(ARG_COL_INDICES),
                                          /*copy_variables=*/false, /*copy_numpy=*/true,
                                          /*type_inference=*/true);

  return at::_sparse_csr_tensor_unsafe(crow_indices, col_indices, values, r.intlist(ARG_SIZE), values.options().layout(at::kSparseCsr)).set_requires_grad(r.toBool(ARG_REQUIRES_GRAD));
}

// Note [Ensuring sparse values and indices match devices]
// ~~~~~~~~~~~~~~~~~~~~~~~~~~~~~~~~~~~~~~~~~~~~~~~~~~~~~~~
// In all places where we construct indices, we read out options from values
// (rather than use inferred_options).  Why?  This handles the case when
// values is a CUDA tensor, but indices is a non-Tensor value (and the device
// argument is not set).  Example:
//
//  torch.sparse_coo_tensor(([0, 1],), self.empty(2, 0).cuda(), (4, 0))
//
// Sparse tensors require both indices and values to live on the same device.
// If values lives on CUDA, we can infer where the indices should live, and
// should accept even ordinary index sequences (and just make sure we write them
// into the correct device).  values is the ONLY way we know that the index
// tensor should go to CUDA, so we have to get the information in somehow.
//
// This code is kind of jank.  For one, the dtype in options is silently ignored
// by internal_new_from_data.  Also, in classic janky code style, it used to
// not work quite right: if values lives on "cuda:1", before all we said was
// "this needs to be CUDA" and indices would be allocated on the wrong tensor.
// Options is more right and gets this correct.

Tensor sparse_coo_tensor_ctor(c10::DispatchKey dispatch_key, at::ScalarType scalar_type, PyObject* args, PyObject* kwargs) {
  TORCH_INTERNAL_ASSERT(!isSparse(dispatchKeyToBackend(dispatch_key)));
  TORCH_INTERNAL_ASSERT(!isSparseCsr(dispatchKeyToBackend(dispatch_key)));
  static PythonArgParser parser({
    "sparse_coo_tensor(PyObject* indices, PyObject* values, *, ScalarType dtype=None, Device? device=None, bool requires_grad=False)",
    "sparse_coo_tensor(PyObject* indices, PyObject* values, IntArrayRef size, *, ScalarType dtype=None, Device? device=None, bool requires_grad=False)",
    "sparse_coo_tensor(IntArrayRef size, *, ScalarType dtype=None, Device? device=None, bool requires_grad=False)",
  });

  ParsedArgs<6> parsed_args;
  auto r = parser.parse(args, kwargs, parsed_args);
  if (r.idx == 0) {
    bool type_inference = r.isNone(2);
    const auto inferred_options = typeIdWithDefault(r, 3, dispatch_key);
    const auto inferred_scalar_type = r.scalartypeWithDefault(2, scalar_type);
    at::OptionalDeviceGuard device_guard(r.deviceOptional(3));
    // if no dtype provided, infer type based on value type.
    Tensor values = internal_new_from_data(inferred_options, inferred_scalar_type, r.deviceOptional(3), r.pyobject(1),
                                           /*copy_variables=*/false, /*copy_numpy=*/true,
                                           /*type_inference=*/type_inference);
    // See Note [Ensuring sparse values and indices match devices]
    Tensor indices = internal_new_from_data(values.options(), kLong, r.deviceOptional(3), r.pyobject(0),
                                            /*copy_variables=*/false, /*copy_numpy=*/true,
                                            /*type_inference=*/false);
    return at::sparse_coo_tensor(indices, values, values.options().layout(at::kSparse)).set_requires_grad(r.toBool(4));
  } else if (r.idx == 1) {
    bool type_inference = r.isNone(3);
    const auto inferred_options = typeIdWithDefault(r, 4, dispatch_key);
    const auto inferred_scalar_type = r.scalartypeWithDefault(3, scalar_type);
    at::OptionalDeviceGuard device_guard(r.deviceOptional(4));
    Tensor values = internal_new_from_data(inferred_options, inferred_scalar_type, r.deviceOptional(4), r.pyobject(1),
                                           /*copy_variables=*/false, /*copy_numpy=*/true,
                                           /*type_inference=*/type_inference);
    // See Note [Ensuring sparse values and indices match devices]
    Tensor indices = internal_new_from_data(values.options(), kLong, r.deviceOptional(4), r.pyobject(0),
                                            /*copy_variables=*/false, /*copy_numpy=*/true,
                                            /*type_inference=*/false);
    return at::sparse_coo_tensor(indices, values, r.intlist(2), values.options().layout(at::kSparse)).set_requires_grad(r.toBool(5));
  } else if (r.idx == 2) {
    const auto inferred_options = typeIdWithDefault(r, 2, dispatch_key);
    const auto inferred_scalar_type = r.scalartypeWithDefault(1, scalar_type);
    at::OptionalDeviceGuard device_guard(r.deviceOptional(2));
    return at::sparse_coo_tensor(r.intlist(0), inferred_options.dtype(inferred_scalar_type).layout(at::kSparse)).set_requires_grad(r.toBool(3));
  }
  throw std::runtime_error("sparse_coo_tensor(): invalid arguments");
}

Tensor _sparse_coo_tensor_unsafe_ctor(c10::DispatchKey dispatch_key, at::ScalarType scalar_type, PyObject* args, PyObject* kwargs) {
  TORCH_INTERNAL_ASSERT(!isSparse(dispatchKeyToBackend(dispatch_key)));
  TORCH_INTERNAL_ASSERT(!isSparseCsr(dispatchKeyToBackend(dispatch_key)));
  enum {
    ARG_INDICES = 0,
    ARG_VALUES,
    ARG_SIZE,
    ARG_TYPE,
    ARG_DEVICE,
    ARG_REQUIRES_GRAD,
    ARGS_COUNT
  };
  static PythonArgParser parser({
    "_sparse_coo_tensor_unsafe(PyObject* indices, PyObject* values, IntArrayRef size, *, ScalarType dtype=None, Device? device=None, bool requires_grad=False)",
  });

  ParsedArgs<ARGS_COUNT> parsed_args;
  auto r = parser.parse(args, kwargs, parsed_args);
  bool type_inference = r.isNone(ARG_TYPE);
  const auto inferred_options = typeIdWithDefault(r, ARG_DEVICE, dispatch_key);
  const auto inferred_scalar_type = r.scalartypeWithDefault(ARG_TYPE, scalar_type);
  at::OptionalDeviceGuard device_guard(r.deviceOptional(ARG_DEVICE));
  Tensor values = internal_new_from_data(inferred_options, inferred_scalar_type, r.deviceOptional(ARG_DEVICE), r.pyobject(ARG_VALUES),
                                         /*copy_variables=*/false, /*copy_numpy=*/true,
                                         /*type_inference=*/type_inference);
  // See Note [Ensuring sparse values and indices match devices]
  Tensor indices = internal_new_from_data(values.options(), kLong, r.deviceOptional(ARG_DEVICE), r.pyobject(ARG_INDICES),
                                          /*copy_variables=*/false, /*copy_numpy=*/true,
                                          /*type_inference=*/false);
  return at::_sparse_coo_tensor_unsafe(indices, values, r.intlist(ARG_SIZE), values.options().layout(at::kSparse)).set_requires_grad(r.toBool(ARG_REQUIRES_GRAD));
}

void _validate_sparse_coo_tensor_args(c10::DispatchKey dispatch_key, at::ScalarType scalar_type, PyObject* args, PyObject* kwargs) {
  auto options = dispatchKeyToTensorOptions(dispatch_key);
  static PythonArgParser parser({
    "_validate_sparse_coo_tensor(PyObject* indices, PyObject* values, IntArrayRef size)",
  });

  ParsedArgs<3> parsed_args;
  auto r = parser.parse(args, kwargs, parsed_args);
  Tensor values = internal_new_from_data(
      options, scalar_type, c10::nullopt, r.pyobject(1),
      /*copy_variables=*/false, /*copy_numpy=*/true, /*type_inference=*/true);
  // See Note [Ensuring sparse values and indices match devices]
  Tensor indices = internal_new_from_data(
      values.options(), kLong, c10::nullopt, r.pyobject(0),
      /*copy_variables=*/false, /*copy_numpy=*/true, /*type_inference=*/false);
  at::native::_validate_sparse_coo_tensor_args(indices, values, r.intlist(2));
}


void _validate_sparse_csr_tensor_args(c10::DispatchKey dispatch_key, at::ScalarType scalar_type, PyObject* args, PyObject* kwargs) {
  auto options = dispatchKeyToTensorOptions(dispatch_key);
  static PythonArgParser parser({
    "_validate_sparse_csr_tensor(PyObject* crow_indices, PyObject* col_indices, PyObject* values, IntArrayRef size)",
  });

  ParsedArgs<4> parsed_args;
  auto r = parser.parse(args, kwargs, parsed_args);
  Tensor values = internal_new_from_data(
      options, scalar_type, c10::nullopt, r.pyobject(2),
      /*copy_variables=*/false, /*copy_numpy=*/true, /*type_inference=*/true);
  // See Note [Ensuring sparse values and indices match devices]
  Tensor crow_indices = internal_new_from_data(
      values.options(), kInt, c10::nullopt, r.pyobject(0),
      /*copy_variables=*/false, /*copy_numpy=*/true, /*type_inference=*/true);
  Tensor col_indices = internal_new_from_data(
      values.options(), kInt, c10::nullopt, r.pyobject(1),
      /*copy_variables=*/false, /*copy_numpy=*/true, /*type_inference=*/true);

  at::native::_validate_sparse_csr_tensor_args(crow_indices, col_indices, values, r.intlist(3));
}

Tensor tensor_ctor(c10::DispatchKey dispatch_key, at::ScalarType scalar_type, PyObject* args, PyObject* kwargs) {
  static PythonArgParser parser({
    "tensor(PyObject* data, *, ScalarType dtype=None, Device? device=None, bool pin_memory=False, bool requires_grad=False, DimnameList? names=None)",
  });

  constexpr int ctor_num_args = 6;
  ParsedArgs<ctor_num_args> parsed_args;
  auto r = parser.parse(args, kwargs, parsed_args);
  if (r.idx == 0) {
    PyObject* data = r.pyobject(0);
    if (THPVariable_Check(data)) {
      auto ret = PyErr_WarnEx(PyExc_UserWarning,
        "To copy construct from a tensor, it is recommended to use sourceTensor.clone().detach() "
        "or sourceTensor.clone().detach().requires_grad_(True), rather than torch.tensor(sourceTensor).", 1);
      if (ret != 0) throw python_error();
    }

    bool type_inference = r.isNone(1);
    bool pin_memory = r.toBool(3);
    bool args_requires_grad = r.toBool(4);
    auto new_tensor = internal_new_from_data(
               typeIdWithDefault(r, 2, dispatch_key),
               r.scalartypeWithDefault(1, scalar_type),
               r.deviceOptional(2),
               data,
               /*copy_variables=*/true,
               /*copy_numpy=*/true,
               /*type_inference=*/type_inference,
               pin_memory);
    auto names = r.toDimnameListOptional(5);
    if (names) {
      at::namedinference::propagate_names(new_tensor, *names, /*validate_names=*/true);
    }
    new_tensor.detach_(); // ensure new_tensor a leaf node
    new_tensor.set_requires_grad(args_requires_grad);
    return new_tensor;
  }
  throw std::runtime_error("tensor(): invalid arguments");
}

Tensor as_tensor(c10::DispatchKey dispatch_key, at::ScalarType scalar_type, PyObject* args, PyObject* kwargs) {
  // TODO: add requires_grad once we decide on semantics for sharing data.
  static PythonArgParser parser({
    "as_tensor(PyObject* data, *, ScalarType dtype=None, Device? device=None)",
  });

  ParsedArgs<3> parsed_args;
  auto r = parser.parse(args, kwargs, parsed_args);
  if (r.idx == 0) {
    bool type_inference = r.isNone(1);
    return internal_new_from_data(
        typeIdWithDefault(r, 2, dispatch_key),
        r.scalartypeWithDefault(1, scalar_type),
        r.deviceOptional(2),
        r.pyobject(0),
        /*copy_variables=*/false,
        /*copy_numpy=*/false,
        /*type_inference=*/type_inference);
  }
  throw std::runtime_error("tensor(): invalid arguments");
}

Tensor new_tensor(c10::DispatchKey dispatch_key, at::ScalarType scalar_type, PyObject* args, PyObject* kwargs) {
  static PythonArgParser parser({
    "new_tensor(PyObject* data, *, ScalarType dtype=None, Device? device=None, bool requires_grad=False)",
  });

  ParsedArgs<4> parsed_args;
  auto r = parser.parse(args, kwargs, parsed_args);
  if (r.idx == 0) {
    PyObject* data = r.pyobject(0);
    if (THPVariable_Check(data)) {
      auto ret = PyErr_WarnEx(PyExc_UserWarning,
        "To copy construct from a tensor, it is recommended to use sourceTensor.clone().detach() "
        "or sourceTensor.clone().detach().requires_grad_(True), rather than tensor.new_tensor(sourceTensor).", 1);
      if (ret != 0) throw python_error();
    }

    bool args_requires_grad = r.toBool(3);
    auto new_tensor = new_from_data_copy(
               typeIdWithDefault(r, 2, dispatch_key),
               r.scalartypeWithDefault(1, scalar_type),
               r.deviceOptional(2),
               data);
    new_tensor.detach_(); // ensure new_tensor a leaf node
    new_tensor.set_requires_grad(args_requires_grad);
    return new_tensor;
  }
  throw std::runtime_error("new_tensor(): invalid arguments");
}

}} // namespace torch::utils<|MERGE_RESOLUTION|>--- conflicted
+++ resolved
@@ -613,10 +613,6 @@
   const int NUM_ARGS = 9, CROW_INDICES_ARG = 0, COL_INDICES_ARG = 1, VALUES_ARG = 2;
   ParsedArgs<NUM_ARGS> parsed_args;
   auto r = parser.parse(args, kwargs, parsed_args);
-<<<<<<< HEAD
-  THPObjectPtr crow_indices_dtype_attr(PyObject_GetAttrString(r.pyobject(CROW_INDICES_ARG), "dtype"));
-  THPObjectPtr col_indices_dtype_attr(PyObject_GetAttrString(r.pyobject(COL_INDICES_ARG), "dtype"));
-=======
   auto safe_get_attr_string = [](PyObject *o, const char *attr_name) -> PyObject* {
     // Clear error indicator if attribute does not exists.
     // Otherwise subsequent Python C API calls might return bogus values.
@@ -633,7 +629,6 @@
   };
   THPObjectPtr crow_indices_dtype_attr(safe_get_attr_string(r.pyobject(CROW_INDICES_ARG), "dtype"));
   THPObjectPtr col_indices_dtype_attr(safe_get_attr_string(r.pyobject(COL_INDICES_ARG), "dtype"));
->>>>>>> cab48494
   at::ScalarType crow_indices_scalar_type = crow_indices_dtype_attr ? reinterpret_cast<THPDtype*>(
     crow_indices_dtype_attr.get())->scalar_type : kInt;
   at::ScalarType col_indices_scalar_type = col_indices_dtype_attr ? reinterpret_cast<THPDtype*>(
