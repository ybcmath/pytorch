--- conflicted
+++ resolved
@@ -22,9 +22,6 @@
               memory_format: memory_format) -> Tuple[_device, _dtype, _bool, memory_format]: ...
 @overload
 def _parse_to(tensor: Tensor, non_blocking: _bool, copy: _bool, *,
-<<<<<<< HEAD
-              memory_format: memory_format) -> Tuple[_device, _dtype, _bool, memory_format]: ...
-=======
               memory_format: memory_format) -> Tuple[_device, _dtype, _bool, memory_format]: ...
 
 # Defined in aten/src/ATen/naitve/PadSequence.cpp
@@ -33,5 +30,4 @@
 
 def flatten_dense_tensors(tensors: List[Tensor]) -> Tensor: ...
 
-def unflatten_dense_tensors(flat: Tensor, tensors: List[Tensor]) -> List[Tensor]: ...
->>>>>>> baf05c3f
+def unflatten_dense_tensors(flat: Tensor, tensors: List[Tensor]) -> List[Tensor]: ...