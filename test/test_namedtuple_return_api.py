--- conflicted
+++ resolved
@@ -15,11 +15,7 @@
     'qr', 'geqrf', 'solve', 'slogdet', 'sort', 'topk', 'lstsq',
     'triangular_solve', 'cummax', 'cummin', 'linalg_eigh', "_unpack_dual", 'linalg_qr',
     '_svd_helper', 'linalg_svd', 'linalg_slogdet', 'fake_quantize_per_tensor_affine_cachemask',
-<<<<<<< HEAD
-    'fake_quantize_per_channel_affine_cachemask', 'linalg_lstsq', 'linalg_eig',
-=======
     'fake_quantize_per_channel_affine_cachemask', 'linalg_lstsq', 'linalg_eig', 'linalg_cholesky_ex',
->>>>>>> 98fcdb80
     'frexp'
 }
 
@@ -78,10 +74,7 @@
             op(operators=['linalg_eig'], input=(), names=('eigenvalues', 'eigenvectors'), hasout=True),
             op(operators=['linalg_eigh'], input=("L",), names=('eigenvalues', 'eigenvectors'), hasout=True),
             op(operators=['linalg_slogdet'], input=(), names=('sign', 'logabsdet'), hasout=True),
-<<<<<<< HEAD
-=======
             op(operators=['linalg_cholesky_ex'], input=(), names=('L', 'info'), hasout=True),
->>>>>>> 98fcdb80
             op(operators=['fake_quantize_per_tensor_affine_cachemask'],
                input=(0.1, 0, 0, 255), names=('output', 'mask',), hasout=False),
             op(operators=['fake_quantize_per_channel_affine_cachemask'],
