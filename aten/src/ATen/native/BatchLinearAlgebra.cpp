--- conflicted
+++ resolved
@@ -3415,61 +3415,7 @@
 
 // ~~~~~~~~~~~~~~~~~~~~~~~~~~~~~~~~~ lu_solve ~~~~~~~~~~~~~~~~~~~~~~~~~~~~~~~~~~~~
 
-<<<<<<< HEAD
 DEFINE_DISPATCH(lu_solve_stub);
-=======
-template<typename scalar_t>
-static void apply_lu_solve(Tensor& b, const Tensor& lu, const Tensor& pivots, std::vector<int64_t>& infos) {
-#ifndef USE_LAPACK
-  AT_ERROR("lu_solve: LAPACK library not found in compilation");
-#else
-  auto b_data = b.data_ptr<scalar_t>();
-  auto lu_data = lu.data_ptr<scalar_t>();
-  auto pivots_data = pivots.data_ptr<int>();
-  auto b_stride = matrixStride(b);
-  auto lu_stride = matrixStride(lu);
-  auto pivots_stride = pivots.size(-1);
-  auto batch_size = batchCount(b);
-
-  auto n = lu.size(-2);
-  auto nrhs = b.size(-1);
-
-  // NOLINTNEXTLINE(cppcoreguidelines-init-variables)
-  int info;
-  for (const auto i : c10::irange(batch_size)) {
-    scalar_t* b_working_ptr = &b_data[i * b_stride];
-    scalar_t* lu_working_ptr = &lu_data[i * lu_stride];
-    int* pivots_working_ptr = &pivots_data[i * pivots_stride];
-    lapackLuSolve<scalar_t>('N', n, nrhs, lu_working_ptr, n, pivots_working_ptr,
-                            b_working_ptr, n, &info);
-    infos[i] = info;
-    if (info != 0) {
-      return;
-    }
-  }
-#endif
-}
-
-Tensor _lu_solve_helper_cpu(const Tensor& self, const Tensor& LU_data, const Tensor& LU_pivots) {
-  auto self_working_copy = cloneBatchedColumnMajor(self);
-  auto LU_data_working_copy = cloneBatchedColumnMajor(LU_data);
-  auto LU_pivots_working_copy = LU_pivots.is_contiguous() ? LU_pivots : LU_pivots.contiguous();
-  std::vector<int64_t> infos(batchCount(self), 0);
-
-  if (self.numel() == 0 || LU_data.numel() == 0) {
-    return at::zeros_like(self, LEGACY_CONTIGUOUS_MEMORY_FORMAT);
-  }
-  AT_DISPATCH_FLOATING_AND_COMPLEX_TYPES(self.scalar_type(), "lu_solve_cpu", [&]{
-    apply_lu_solve<scalar_t>(self_working_copy, LU_data_working_copy, LU_pivots_working_copy, infos);
-  });
-  if (self.dim() > 2) {
-    batchCheckErrors(infos, "lu_solve_cpu");
-  } else {
-    singleCheckErrors(infos[0], "lu_solve_cpu");
-  }
-  return self_working_copy;
-}
->>>>>>> eac02f85
 
 // Supports arbitrary batch dimensions for self and LU_data (implicitly LU_pivots also)
 Tensor lu_solve(const Tensor& self, const Tensor& LU_data, const Tensor& LU_pivots) {
