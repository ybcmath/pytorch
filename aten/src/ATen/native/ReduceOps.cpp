#include <ATen/native/ReduceOps.h>

#include <ATen/ATen.h>
#include <ATen/AccumulateType.h>
#include <ATen/ExpandUtils.h>
#include <ATen/NativeFunctions.h>
#include <ATen/WrapDimUtils.h>
#include <ATen/WrapDimUtilsMulti.h>
#include <ATen/native/ReduceOpsUtils.h>
#include <ATen/native/TensorIterator.h>
#include <ATen/NamedTensorUtils.h>
#include <ATen/native/TensorDimApply.h>
#include <ATen/native/SharedReduceOps.h>
#include <ATen/core/grad_mode.h>

#include <c10/util/irange.h>

#include <algorithm>
#include <functional>
#include <limits>
#include <numeric>
#include <vector>
#include <map>
#include <cmath>
#include <cfloat>
#include <type_traits>

namespace at {
namespace native {

DEFINE_DISPATCH(sum_stub);
DEFINE_DISPATCH(nansum_stub);
DEFINE_DISPATCH(std_var_stub);
DEFINE_DISPATCH(prod_stub);
DEFINE_DISPATCH(norm_stub);
DEFINE_DISPATCH(mean_stub);
DEFINE_DISPATCH(and_stub);
DEFINE_DISPATCH(or_stub);
DEFINE_DISPATCH(min_values_stub);
DEFINE_DISPATCH(max_values_stub);
DEFINE_DISPATCH(argmax_stub);
DEFINE_DISPATCH(argmin_stub);
DEFINE_DISPATCH(cumsum_stub);
DEFINE_DISPATCH(cumprod_stub);
DEFINE_DISPATCH(logcumsumexp_stub);

Tensor _logcumsumexp_cpu(const Tensor& self, int64_t dim) {
  Tensor result = at::empty_like(self, MemoryFormat::Contiguous);
  return _logcumsumexp_out_cpu(self, dim, result);
}

Tensor& _logcumsumexp_out_cpu(const Tensor& self, int64_t dim, Tensor& result) {
  logcumsumexp_stub(self.device().type(), result, self, dim);
  return result;
}

Tensor logcumsumexp(const Tensor& self, int64_t dim) {
  auto result = [&]() {
    NoNamesGuard guard;
    return at::_logcumsumexp(self, dim);
  }();
  namedinference::propagate_names(result, self);
  return result;
}

Tensor& logcumsumexp_out(const Tensor& self, int64_t dim, Tensor& result) {
  check_scalar_type_device_layout_equal(result, self);
  {
    NoNamesGuard guard;
    at::_logcumsumexp_out(result, self.toType(result.scalar_type()), dim);
  }
  namedinference::propagate_names(result, self);
  return result;
}

Tensor _cumsum_cpu(const Tensor& self, int64_t dim) {
  Tensor result = at::empty_like(self, MemoryFormat::Contiguous);
  cumsum_stub(self.device().type(), result, self, dim);
  return result;
}

Tensor& _cumsum_out_cpu(Tensor& result, const Tensor& self, int64_t dim) {
  cumsum_stub(self.device().type(), result, self, dim);
  return result;
}

Tensor cumsum(const Tensor& self, int64_t dim, c10::optional<ScalarType> dtype) {
  auto result = [&]() {
    NoNamesGuard guard;
    return at::_cumsum(integer_upcast(self, dtype), dim);
  }();
  namedinference::propagate_names(result, self);
  return result;
}

Tensor& cumsum_(Tensor& self, int64_t dim, c10::optional<ScalarType> dtype) {
  TORCH_CHECK(
          !dtype.has_value() || (self.scalar_type() == dtype.value()),
          "provided dtype must match the dtype of self tensor in cumsum. Got ",
          toString(self.scalar_type()),
          " and ",
          toString(dtype.value()),
          ".");

  return at::_cumsum_out(self, self, dim);
}

Tensor& cumsum_out(const Tensor& self, int64_t dim, c10::optional<ScalarType> dtype, Tensor& result) {
  // result type is favored over dtype; check that they match if provided (NumPy doesn't check)
  TORCH_CHECK(
      !dtype.has_value() || (result.scalar_type() == dtype.value()),
      "provided dtype must match dtype of result in cumsum. Got ",
      toString(result.scalar_type()),
      " and ",
      toString(dtype.value()),
      ".");
  {
    NoNamesGuard guard;
    at::_cumsum_out(result, self.toType(result.scalar_type()), dim);
  }
  namedinference::propagate_names(result, self);
  return result;
}

Tensor _cumprod_cpu(const Tensor& self, int64_t dim) {
  Tensor result = at::empty_like(self, MemoryFormat::Contiguous);
  cumprod_stub(self.device().type(), result, self, dim);
  return result;
}

Tensor& _cumprod_out_cpu(Tensor& result, const Tensor& self, int64_t dim) {
  cumprod_stub(self.device().type(), result, self, dim);
  return result;
}

Tensor cumprod(const Tensor& self, int64_t dim, c10::optional<ScalarType> dtype) {
  auto result = [&]() {
    NoNamesGuard guard;
    return at::_cumprod(integer_upcast(self, dtype), dim);
  }();
  namedinference::propagate_names(result, self);
  return result;
}

Tensor& cumprod_(Tensor& self, int64_t dim, c10::optional<ScalarType> dtype) {
    TORCH_CHECK(
            !dtype.has_value() || (self.scalar_type() == dtype.value()),
            "provided dtype must match the dtype of self tensor in cumprod. Got ",
            toString(self.scalar_type()),
            " and ",
            toString(dtype.value()),
            ".");

    return at::_cumprod_out(self, self, dim);
}

Tensor& cumprod_out(const Tensor& self, int64_t dim, c10::optional<ScalarType> dtype, Tensor& result) {
  // result type is favored over dtype; check that they match if provided (NumPy doesn't check)
  TORCH_CHECK(
      !dtype.has_value() || (result.scalar_type() == dtype.value()),
      "provided dtype must match dtype of result in cumprod. Got ",
      toString(result.scalar_type()),
      " and ",
      toString(dtype.value()),
      ".");
  {
    NoNamesGuard guard;
    at::_cumprod_out(result, self.toType(result.scalar_type()), dim);
  }
  namedinference::propagate_names(result, self);
  return result;
}

Tensor reversed_cumsum(const Tensor& w, int64_t dim) {
  /* Logically implements w.flip(dim).cumsum(dim).flip(dim) without copying. */
  const auto w_cumsum = w.cumsum(dim);
  const auto w_sum = w_cumsum.narrow(dim, -1, 1);
  return w_sum - w_cumsum + w;
}

Tensor cumprod_backward(const Tensor& grad, const Tensor& input, int64_t dim, const Tensor& output) {
  /*
    We show here how to derive an O(n) gradient formula for
    abitrary inputs. It follows via a basic application of the
    chain rule together with a number of observations for different
    cases. We assume that x is an n-dimensional vector and y = cumprod(x).
    In the actual implementation we will need to play a bit with masks
    to be able to implement the formulas deduced here for tensors.

    We will first deduce the formula for the case when
    x[i] != 0 for 1 <= i <= n.

    For F : R^n -> R the cost function (we will look at the complex case later),
    we have

    dF / dx_k = sum_j (dF / dy_j) * (dy_j / dx_k)   (1)

    The term dF / dy_j is just grad_output[j] (assuming again
    everything is one-dimensional).

    The term (dy_j / dx_k) is easilly seen to be

    if j >= k
      dy_j / dx_k = prod_{1 <= i <= j, i != k} x_i
    else:
      dy_j / dx_k = 0

    Note that the indicator (j>=k) can be taken out
    by replacing the sum in (1) with a sum from
    k <= j <= n.

    Thus,
    dF / dx_k = sum_{k <= j <= n} grad_output[j] * (dy_j / dx_k)

    with
    dy_j / dx_k = prod_{1 <= i <= j, i != k} x_i     (2)

    Note that this last term is just the cumulative product
    with k omitted. Thus, if x_k (the input) is nonzero, we can
    just express this as

    dy_j / dx_k = (prod_{1 <= i <= j} x_i) / x_k
                = y_j / x_k

    So therefore,

    dF / dx_k = sum_{k <= j <= n} grad_output[j] * y_j / x_k

    This formula just makes sense when input[i] != 0 for every i.

    Assume now that there exists at least a zero in the input.
    Denote by z1 the first element 1 <= z1 <= n with input[z1] = 0
    and z2 the second element z1 < z2 <= n with input[z2] = 0,
    (or z2 = n if there is just one zero in input)

    We have three cases.

    k > z1:
    Looking at (2), we see that dy_j / dx_k = 0, for j >= k, as these terms
    all include a x_{z1} which is zero. As such, dF / dx_k = 0 in this case

    k < z1:
    Reasoning as in the previous case, we see that for these elements we have that

    dF / dx_k = sum_{k <= j < z1} grad_output[j] * (dy_j / dx_k)

    as the terms of the sum for j in z1 <= j <= n are all zero

    k = z1:
    Similar to the case k < z1, we have that

    dF / dx_z1 = sum_{z1 <= j < z2} grad_output[j] * (dy_j / dx_z1)

    This case has a subtlety though. To compute (dy_j / dx_z1), we cannot use the formula

    dy_j / dx_z1 = y_j / x_z1

    as, y_j = x_z1 = 0 for j >= z1. We need to compute it with the formula for its derivative,
    that is:

    dy_j / dx_z1 = prod(x[:z1]) * (grad_output[z1] + sum(grad_output[z1+1:z2] * cumprod(x[z1+1:z2])))

    When the imputs are complex, this is map is holomorphic. As such, to compute
    its backwards is just the conjugate of the usual backwards. This simplifies to
    conjugating the input. We may also reuse the output as, since the map is holomorphic,
    cumprod(input.conj()) = cumprod(input).conj()
  */

  if (input.numel() <= 1) {
    return grad;
  }
  dim = at::maybe_wrap_dim(dim, input.dim());
  const int64_t dim_size = input.size(dim);
  if (dim_size == 1) {
    return grad;
  }

  // To enable complex support.
  // From this line on `input_conj` and output_conj`
  // are interchangeable with `input` and `output`.
  auto input_conj = input.conj();
  auto output_conj = output.conj();

  const auto w = output_conj * grad;
  const auto is_zero = input == 0;
  if (!(is_zero.any().item<uint8_t>())) {
    return reversed_cumsum(w, dim).div(input_conj);
  }

  // If we are not computing a second order gradient, we can use an
  // O(n) implementation. The derivative of this implementation is _not_
  // the second derivative of cumprod. As such, we fallback to a less efficient
  // O(n^2) implementation when at::GradMode::is_enabled().
  Tensor grad_input = at::zeros(input.sizes(), grad.options());
  if (!at::GradMode::is_enabled()) {
    // n.b. This could probably be implemented much faster with a kernel

    // From here on we need to use some mask gymnastics to
    // account for the tensorial dimensions
    // We do a cumsum of the zeros along the dimension.
    // For a vector is_zero = [False, True, False, True, False]
    // we would have cumsum = [0, 1, 1, 2, 2]
    // As such we have (in python code for simplicity)
    // The mask for the range [0, z1):
    // cumsum == 0
    // The indices of the first zero z1 and zeros when
    // there is no first zero:
    // indices = (cumsum == 1).max(dim, keepdim=True).indices
    // The mask for the first zero:
    // zeros_like(indices).scatter_(dim, indices, 1.) & cumsum == 1
    // Note that the logic_and with cumsum == 1 accounts
    // for the case when there is no first zero
    const auto cumsum = is_zero.cumsum(dim);

    // case k < z1
    // select everything before the first zero [0, z1)
    auto mask = cumsum == 0;
    // equiv to grad_input[mask] = deriv[grad]
    grad_input.masked_scatter_(mask,
        reversed_cumsum(w.masked_fill(~mask, 0.), dim).div_(input_conj).masked_select(mask));
    // select everything from the first zero to the second zero [z1, z2)
    mask = cumsum == 1;

    // case k = z1
    // We start by select the first zero [z1]
    // We locate the indices of the first zero using the max function
    // We then go from the indices to a mask index_fill_
    // When there is no zero in the slice, max will return the index 0.
    // To account for this, we need to do an intersection with mask,
    // which is true in the range [z1, z2)
    const auto first_zero_index = std::get<1>(mask.max(dim, /*keepdim*/ true));
    const auto first_zero_mask = at::zeros_like(mask)
                                  .scatter_(dim, first_zero_index, /*src*/ 1)
                                  .logical_and_(mask);

    // select everything between the first zero and the second zero (z1, z2)
    mask &= ~first_zero_mask;
    // here we compute
    // dy_j / dx_z1 = sum(cumprod(input[z1+1:z2] * grad[z1+1:z2])) * prod(output[z1-1])
    // relu_() necessary as gather does not support negative indices
    // finally, we do grad_input[z1] = dy_j / dx_z1
    grad_input.masked_scatter_(first_zero_mask,
                               input_conj.masked_fill(~mask, 1.).cumprod(dim)
                                    .mul_(grad.masked_fill(cumsum != 1, 0.))
                                    .sum(dim, /*keepdim*/true)
                                    .mul_(at::gather(output_conj, dim, (first_zero_index - 1).relu_())
                                          .masked_fill_(first_zero_index == 0, 1.))
                                    .masked_select(first_zero_mask));
  } else { // GradMode::enabled()
    /*
    If the input is nonzero, we need to calculate the dy_j / dx_k
    by using the formula (2), called in the code omitted_products.

    The way the code calculates it is simply by noting that

    prod_{1 <= i <= j, i != k} x_i
        = (prod_{1 <= i <= k} x_i) * (prod_{k + 1 <= i <= j} x_i)

    the first term is calculated as prods_until_k, which since
    doesn't depend in j is easy to vectorize.

    The second term (indexed by j) is the cumulative product of
    x_{k+1}, x_{k+2}, ..., x_n, and it's named in the code
    prods_from_k_pkus_1, and it's calculated as a cumprod.

    In order to vectorize this properly, we need to add to
    omitted_products the dimensions where k > j, and therefore
    dy_j / dx_k = 0, which is done right after the assert.
    */

    auto ones_size = input.sizes().vec();
    ones_size[dim] = 1;
    const Tensor ones = at::ones({1}, grad.options()).expand(ones_size);
    Tensor prods_from_k_plus_1;
    Tensor omitted_products;
    for (const auto k : c10::irange(dim_size)) {
      if (k == 0) {
        prods_from_k_plus_1 = at::cumprod(input_conj.slice(dim, k + 1), dim);
        omitted_products = at::cat({ones, prods_from_k_plus_1}, dim);
      } else if (k == dim_size - 1) {
        const Tensor prods_until_k = at::prod(input_conj.slice(dim, 0, k), dim, true);
        omitted_products = prods_until_k;
      } else {
        const Tensor prods_until_k = at::prod(input_conj.slice(dim, 0, k), dim, true);
        prods_from_k_plus_1 = at::cumprod(input_conj.slice(dim, k+1), dim);
        omitted_products = prods_until_k.expand_as(prods_from_k_plus_1) * prods_from_k_plus_1;
        omitted_products = at::cat({prods_until_k, omitted_products}, dim);
      }

      // At this point omitted_products is the same size
      // as input, except on the dimension dim where it's
      // dim_size - k
      TORCH_CHECK(omitted_products.size(dim) == dim_size - k);

      grad_input.select(dim, k).copy_(
          at::sum(grad.slice(dim, k) * omitted_products,dim));
    }
  }
  return grad_input;
}

// Implement std::is_nan<IntegralType> for MSVC.
namespace {
#ifdef _MSC_VER
template<typename T>
inline typename std::enable_if<std::is_integral<T>::value, bool>::type isnan_(T x) {
  return false;
}
template<typename T>
inline typename std::enable_if<!std::is_integral<T>::value, bool>::type isnan_(T x) {
  return std::isnan(x);
}
#else
template<typename T>
inline bool isnan_(T x) {
  return std::isnan(x);
}
#endif
}

template<typename T1, typename T2, typename Operation>
void cummax_cummin_helper(const T1* self_data, T1* values_data, T2* indices_data,
          int self_dim_size, int self_stride, int values_stride, int indices_stride) {
      Operation op;
      T1 out = self_data[0];
      int idx = 0;
      for(int i = 0; i < self_dim_size; i++) {
        T1 curr_elem = self_data[i*self_stride];
        if(isnan_(curr_elem) || (!isnan_(out) && op(curr_elem, out))) {
            out = self_data[i*self_stride];
            idx = i;
        }
        values_data[i*values_stride] = out;
        indices_data[i*indices_stride] = idx;
      }
}

void cummax_helper_cpu(const Tensor& self, Tensor& values, Tensor& indices, int64_t dim) {
  AT_DISPATCH_ALL_TYPES_AND(at::ScalarType::Bool,
    self.scalar_type(), "cummax_cpu",
    [&] {
      at::native::tensor_dim_apply3<scalar_t, int64_t>(self, values, indices, dim, cummax_cummin_helper<scalar_t, int64_t, std::greater_equal<scalar_t>>);
    });
}

std::tuple<Tensor&, Tensor&> cummax_out(const Tensor& self, int64_t dim, Tensor& values, Tensor& indices) {
  check_scalar_type_device_layout_equal(values, self);
  check_scalar_type_device_layout_equal(indices, at::empty({0}, self.options().dtype(at::kLong)));
  {
    NoNamesGuard guard;
    values.resize_(self.sizes());
    indices.resize_(self.sizes());
    if(self.dim() == 0) {
      values.fill_(self);
      indices.fill_(0);
    } else if(self.numel() != 0) {
      dim = maybe_wrap_dim(dim, self.dim());
      at::_cummax_helper(self, values, indices, dim);
    }
  }
  namedinference::propagate_names(values, self);
  namedinference::propagate_names(indices, self);
  return std::forward_as_tuple(values, indices);
}

std::tuple<Tensor, Tensor> cummax(const Tensor& self, int64_t dim) {
  auto values = at::empty(self.sizes(), self.options());
  auto indices = at::empty(self.sizes(), self.options().dtype(at::kLong));
  at::cummax_out(values, indices, self, dim);
  return std::make_tuple(values, indices);
}

void cummin_helper_cpu(const Tensor& self, Tensor& values, Tensor& indices, int64_t dim) {
  AT_DISPATCH_ALL_TYPES_AND(at::ScalarType::Bool,
    self.scalar_type(), "cummin_cpu",
    [&] {
      at::native::tensor_dim_apply3<scalar_t, int64_t>(self, values, indices, dim, cummax_cummin_helper<scalar_t, int64_t, std::less_equal<scalar_t>>);
    });
}

std::tuple<Tensor&, Tensor&> cummin_out(const Tensor& self, int64_t dim, Tensor& values, Tensor& indices) {
  check_scalar_type_device_layout_equal(values, self);
  check_scalar_type_device_layout_equal(indices, at::empty({0}, self.options().dtype(at::kLong)));
  {
    NoNamesGuard guard;
    values.resize_(self.sizes());
    indices.resize_(self.sizes());
    if(self.dim() == 0) {
      values.fill_(self);
      indices.fill_(0);
    } else if(self.numel() != 0) {
      dim = maybe_wrap_dim(dim, self.dim());
      at::_cummin_helper(self, values, indices, dim);
    }
  }
  namedinference::propagate_names(values, self);
  namedinference::propagate_names(indices, self);
  return std::forward_as_tuple(values, indices);
}

std::tuple<Tensor, Tensor> cummin(const Tensor& self, int64_t dim) {
  auto values = at::empty(self.sizes(), self.options());
  auto indices = at::empty(self.sizes(), self.options().dtype(at::kLong));
  at::cummin_out(values, indices, self, dim);
  return std::make_tuple(values, indices);
}

Tensor cummaxmin_backward(const Tensor& grad, const Tensor& input, const Tensor& indices, int64_t dim) {
  if (input.numel() == 0) {
    return input;
  }
  auto result = at::zeros(input.sizes(), input.options());
  return result.scatter_add_(dim, indices, grad);
}

static Tensor prepend_append_on_dim(const Tensor& self, const c10::optional<Tensor>& prepend, const c10::optional<Tensor>& append, int64_t dim) {
  // Helper for diff that handles prepending and appending when at least one is present
  TORCH_INTERNAL_ASSERT(prepend.has_value() || append.has_value(), "either prepend or append must be have value");
  if (!prepend.has_value() && append.has_value()) {
    return at::cat({self, append.value()}, dim);
  } else if (prepend.has_value() && !append.has_value()) {
    return at::cat({prepend.value(), self}, dim);
  } else {
    return at::cat({prepend.value(), self, append.value()}, dim);
  }
}

static inline void diff_check_compatible_shape(const Tensor& self, const c10::optional<Tensor>&other, int64_t dim) {
  // Helper for diff that checks whether the shape of the tensor to prepend or append
  // is compatible with that of input
  if (other.has_value()) {
    int64_t wrapped_dim = maybe_wrap_dim(dim, self.dim(), false);

    TORCH_CHECK(
        other.value().dim() == self.dim(),
        "diff expects prepend or append to be the same dimension as input");

    for (int i = 0; i < other.value().dim(); i++) {
      TORCH_CHECK(
          other.value().size(i) == self.size(i) || i == wrapped_dim,
          "diff expects the shape of tensor to prepend or append to match that of"
          " input except along the differencing dimension;"
          " input.size(", i, ") = ", self.size(i), ", but got"
          " tensor.size(", i, ") = ", other.value().size(i));
    }
  }
}

static inline void diff_check(const Tensor& self, int64_t n, int64_t dim, const c10::optional<Tensor>&prepend, const c10::optional<Tensor>& append) {
  // Helper for diff that checks whether its parameters are valid
  TORCH_CHECK(
      n == 1,
      "diff only supports n = 1 currently. Please file an issue at"
      " https://github.com/pytorch/pytorch/issues/new?assignees=&labels=&template=feature-request.md"
      " if your use case requires supporting higher-order differences");

  TORCH_CHECK(
      self.dim() >= 1,
      "diff expects input to be at least one-dimensional");

  diff_check_compatible_shape(self, prepend, dim);
  diff_check_compatible_shape(self, append, dim);
}

static inline Tensor diff_helper(const Tensor& self, int64_t n, int64_t dim) {
  auto out_len = self.size(dim) - 1;
  if (self.dtype() == at::kBool) {
    return at::logical_xor(at::narrow(self, dim, 1, out_len), at::narrow(self, dim, 0, out_len));
  }
  return at::narrow(self, dim, 1, out_len) - at::narrow(self, dim, 0, out_len);
}

Tensor diff(const Tensor& self, int64_t n, int64_t dim, const c10::optional<Tensor>& prepend, const c10::optional<Tensor>& append) {
  diff_check(self, n, dim, prepend, append);
  if (!prepend.has_value() && !append.has_value()) {
    return diff_helper(self, n, dim);
  } else {
    auto a = prepend_append_on_dim(self, prepend, append, dim);
    return diff_helper(a, n, dim);
  }
}

static inline Tensor& diff_out_helper(const Tensor& self, int64_t n, int64_t dim, Tensor& result) {
  auto out_len = self.size(dim) - 1;
  if (self.dtype() == at::kBool) {
    return at::logical_xor_out(result, at::narrow(self, dim, 1, out_len), at::narrow(self, dim, 0, out_len));
  }
  return at::sub_out(result, at::narrow(self, dim, 1, out_len), at::narrow(self, dim, 0, out_len));
}

Tensor& diff_out(const Tensor& self, int64_t n, int64_t dim, const c10::optional<Tensor>& prepend, const c10::optional<Tensor>& append, Tensor& result) {
  diff_check(self, n, dim, prepend, append);
  if (!prepend.has_value() && !append.has_value()) {
    return diff_out_helper(self, n, dim, result);
  } else {
    auto a = prepend_append_on_dim(self, prepend, append, dim);
    return diff_out_helper(a, n, dim, result);
  }
}

// ALL REDUCE #################################################################

inline ScalarType get_dtype(Tensor& result, optional<ScalarType> dtype) {
  TORCH_CHECK(result.defined(), "Cannot create a new tensor inside a reduction op. You likely tried to call an operator with an out argument but the out argument was an undefined tensor.");
  if (dtype.has_value()) {
    return dtype.value();
  } else {
    return result.scalar_type();
  }
}

inline ScalarType get_dtype(const Tensor& self, optional<ScalarType> dtype,
                            bool promote_integers) {
  if (dtype.has_value()) {
    return dtype.value();
  }
  ScalarType src_type = self.scalar_type();
  if (promote_integers && at::isIntegralType(src_type, /*includeBool=*/true)) {
    return kLong;
  }
  return src_type;
}

<<<<<<< HEAD
Tensor& sum_out(Tensor& result, const Tensor& self, IntArrayRef dim,
                       bool keepdim, optional<ScalarType> opt_dtype) {
  ScalarType dtype = get_dtype(result, opt_dtype);
=======
Tensor& sum_out(const Tensor& self, IntArrayRef dim,
                       bool keepdim, optional<ScalarType> opt_dtype, Tensor& result) {
  ScalarType dtype = get_dtype(result, self, opt_dtype, true);
>>>>>>> 9c60fc9c
  auto iter = make_reduction("sum", result, self, dim, keepdim, dtype);
  if (iter.numel() == 0) {
    result.zero_();
  } else {
    sum_stub(iter.device_type(), iter);
  }
  return result;
}

Tensor sum(const Tensor &self, c10::optional<ScalarType> dtype) {
  return at::native::sum(self, std::vector<int64_t>{}, false, dtype);
}
<<<<<<< HEAD
Tensor sum(const Tensor& self, IntArrayRef dim, bool keepdim, c10::optional<ScalarType> opt_dtype) {
  ScalarType dtype = get_dtype(self, opt_dtype, true);
  Tensor result = create_reduction_result(self, dim, keepdim, dtype);
  return at::native::sum_out(result, self, dim, keepdim, dtype);
=======
Tensor sum(const Tensor& self, IntArrayRef dim, bool keepdim, c10::optional<ScalarType> dtype) {
  Tensor result;
  return at::native::sum_out(self, dim, keepdim, dtype, result);
>>>>>>> 9c60fc9c
}
Tensor sum(const Tensor& self, DimnameList dim, bool keepdim, c10::optional<ScalarType> dtype) {
  return at::sum(self, dimnames_to_positions(self, dim), keepdim, dtype);
}

Tensor& sum_out(const Tensor& self, DimnameList dim,
                bool keepdim, optional<ScalarType> opt_dtype, Tensor& result) {
  return at::sum_out(result, self, dimnames_to_positions(self, dim), keepdim, opt_dtype);
}

Tensor& nansum_out(const Tensor& self, IntArrayRef dim,
                       bool keepdim, optional<ScalarType> opt_dtype, Tensor& result) {
  TORCH_CHECK(!c10::isComplexType(self.scalar_type()), "nansum does not support complex inputs");
  // For integral types, use existing sum as
  // integral types don't have `Nan`.
  if (c10::isIntegralType(self.scalar_type(), true)){
    return at::sum_out(result, self, dim, keepdim, opt_dtype);
  }

  ScalarType dtype = get_dtype(result, opt_dtype);
  auto iter = make_reduction("nansum", result, self, dim, keepdim, dtype);
  if (iter.numel() == 0) {
    result = result.zero_();
  } else {
    nansum_stub(iter.device_type(), iter);
  }
  return result;
}

Tensor nansum(const Tensor &self, c10::optional<ScalarType> dtype) {
  return at::native::nansum(self, std::vector<int64_t>{}, false, dtype);
}

<<<<<<< HEAD
Tensor nansum(const Tensor& self, IntArrayRef dim, bool keepdim, c10::optional<ScalarType> opt_dtype) {
  ScalarType dtype = get_dtype(self, opt_dtype, true);
  Tensor result = create_reduction_result(self, dim, keepdim, dtype);
  return at::native::nansum_out(result, self, dim, keepdim, dtype);
=======
Tensor nansum(const Tensor& self, IntArrayRef dim, bool keepdim, c10::optional<ScalarType> dtype) {
  Tensor result;
  return at::native::nansum_out(self, dim, keepdim, dtype, result);
>>>>>>> 9c60fc9c
}

static Tensor& prod_out_impl(Tensor& result, const Tensor& self, IntArrayRef dim,
                        bool keepdim, c10::optional<ScalarType> opt_dtype) {
  ScalarType dtype = get_dtype(result, opt_dtype);
  auto iter = make_reduction("prod", result, self, dim, keepdim, dtype);
  if (iter.numel() == 0) {
    result.fill_(1);
  } else {
    prod_stub(iter.device_type(), iter);
  }
  return result;
}

// NOTE: this could be implemented via diag and sum, but this has perf problems,
// see https://github.com/pytorch/pytorch/pull/47305,
Tensor trace_cpu(const Tensor& self) {
  Tensor result;
  // Returns the ScalarType of the self tensor if the tensor is non integral type
  // In the case, self is an integer type tensor, at::kLong is return since promote_integers
  // is set to true
  ScalarType dtype = get_dtype(self, c10::nullopt, true);
  result = at::empty({}, self.options().dtype(dtype));
  AT_DISPATCH_ALL_TYPES_AND_COMPLEX(self.scalar_type(), "trace", [&] {
    using accscalar_t = at::acc_type<scalar_t, false>;
    accscalar_t sum = 0;
    const auto* t_data = self.data_ptr<scalar_t>();

    int64_t t_stride_0, t_stride_1, t_diag_size;

    TORCH_CHECK(self.dim() == 2, "trace: expected a matrix, but got tensor with dim ", self.dim());

    t_stride_0 = self.stride(0);
    t_stride_1 = self.stride(1);

    t_diag_size = std::min(self.size(0), self.size(1));
    for (int64_t i = 0; i < t_diag_size; i++) {
      sum += t_data[i * (t_stride_0 + t_stride_1)];
    }

    c10::guts::if_constexpr<std::is_integral<accscalar_t>::value>(
      // all integer types get promoted to kLong
      [&] (auto _) { *result.data_ptr<int64_t>() = _(sum); },  // then-case, invalid for non-integral types
      [&] (auto _) { *result.data_ptr<scalar_t>() = _(sum); }  // else-case, invalid for integral types
    );
  });

  return result;
}

Tensor prod(const Tensor& self, int64_t dim, bool keepdim, c10::optional<ScalarType> opt_dtype) {
  ScalarType dtype = get_dtype(self, opt_dtype, true);
  Tensor result = create_reduction_result(self, dim, keepdim, dtype);
  native::prod_out_impl(result, self, dim, keepdim, dtype);
  return result;
}

Tensor prod(const Tensor &self, c10::optional<ScalarType> opt_dtype) {
  ScalarType dtype = get_dtype(self, opt_dtype, true);
  Tensor result = create_reduction_result(self, {}, false, dtype);
  return at::native::prod_out_impl(result, self, {}, false, dtype);
}

Tensor& prod_out(const Tensor& self, int64_t dim, bool keepdim, c10::optional<ScalarType> dtype, Tensor& result) {
  return at::native::prod_out_impl(result, self, dim, keepdim, dtype);
}

Tensor prod(const Tensor& self, Dimname dim, bool keepdim, c10::optional<ScalarType> dtype) {
  return at::prod(self, dimname_to_position(self, dim), keepdim, dtype);
}

Tensor& prod_out(const Tensor& self, Dimname dim,
                 bool keepdim, optional<ScalarType> opt_dtype, Tensor& result) {
  return at::prod_out(result, self, dimname_to_position(self, dim), keepdim, opt_dtype);
}

Tensor &mean_out_cpu_gpu(const Tensor &self, IntArrayRef dim,
                 bool keepdim, c10::optional<ScalarType> opt_dtype, Tensor &result) {
  ScalarType scalarType = opt_dtype.has_value() ? opt_dtype.value() : self.scalar_type();
  TORCH_CHECK(
      at::isFloatingType(scalarType) || at::isComplexType(scalarType),
      "Can only calculate the mean of floating types. Got ",
      toString(scalarType),
      " instead.");
  ScalarType dtype = get_dtype(result, opt_dtype);
  // TODO: the TensorIterator reduction implementation of mean
  // (mean_kernel_impl()) is unvectorized and leads to very poor performance
  // for production workloads. Once that's fixed, the following code can be used
  // in lieu of the sum + divide implementation below.
  if (self.device().is_cpu()) {
    int64_t dim_prod = 1;
    if (dim.size() == 0 || self.ndimension() == 0) {
      dim_prod = self.numel();
    } else {
      for (auto d : dim) {
        dim_prod *= self.size(d);
      }
    }
    at::sum_out(result, self, dim, keepdim, dtype).div_(dim_prod);
    return result;
  }

  auto iter = make_reduction("mean", result, self, dim, keepdim, dtype);
  if (iter.numel() == 0) {
    result.fill_(std::numeric_limits<double>::quiet_NaN());
  } else {
    mean_stub(iter.device_type(), iter);
  }
  return result;
}

Tensor mean_cpu_gpu(const Tensor &self, optional<ScalarType> dtype) {
  return at::native::mean_cpu_gpu(self, IntArrayRef{}, false, dtype);
}

Tensor mean_cpu_gpu(const Tensor& self, IntArrayRef dim, bool keepdim, optional<ScalarType> opt_dtype) {
  ScalarType dtype = toValueType(get_dtype(self, opt_dtype, true));
  Tensor result = create_reduction_result(self, dim, keepdim, dtype);
  return at::native::mean_out_cpu_gpu(self, dim, keepdim, dtype, result);
}

Tensor mean(const Tensor& self, DimnameList dim, bool keepdim, optional<ScalarType> dtype) {
  return at::mean(self, dimnames_to_positions(self, dim), keepdim, dtype);
}

Tensor& mean_out(const Tensor& self, DimnameList dim,
                 bool keepdim, c10::optional<ScalarType> opt_dtype, Tensor& result) {
  return at::mean_out(result, self, dimnames_to_positions(self, dim), keepdim, opt_dtype);
}

static Tensor squeeze_multiple(const Tensor& self, IntArrayRef dims) {
  int ndims = self.sizes().size();
  auto dims_to_squeeze = at::dim_list_to_bitset(dims, ndims);
  Tensor result = self;
  for (int i = ndims - 1; i >= 0; --i) {
    if (dims_to_squeeze[i]) {
      result = result.squeeze(i);
    }
  }
  return result;
}

static Tensor& logsumexp_out_impl(Tensor& result, const Tensor& self, IntArrayRef dims, bool keepdim) {
  // can't take max of empty tensor
  if (self.numel() != 0) {
    auto maxes = at::amax(self, dims, true);
    auto maxes_squeezed = (keepdim ? maxes : squeeze_multiple(maxes, dims));
    maxes_squeezed.masked_fill_(maxes_squeezed.abs() == INFINITY, 0);
    at::sum_out(result, at::exp(self - maxes), dims, keepdim);
    result.log_().add_(maxes_squeezed);
  } else {
    at::sum_out(result, at::exp(self), dims, keepdim);
    result.log_();
  }
  return result;
}

Tensor& logsumexp_out(const Tensor& self, IntArrayRef dims, bool keepdim, Tensor& result) {
  {
    NoNamesGuard guard;
    logsumexp_out_impl(result, self, dims, keepdim);
  }
  namedinference::propagate_names_for_reduction(result, self, dims, keepdim);
  return result;
}

Tensor logsumexp(const Tensor& self, IntArrayRef dims, bool keepdim) {
  Tensor result = at::empty({0}, self.options());
  return at::native::logsumexp_out(self, dims, keepdim, result);
}

Tensor logsumexp(const Tensor& self, DimnameList dims, bool keepdim) {
  return at::logsumexp(self, dimnames_to_positions(self, dims), keepdim);
}

Tensor& logsumexp_out(const Tensor& self, DimnameList dims, bool keepdim, Tensor& result) {
  return at::logsumexp_out(result, self, dimnames_to_positions(self, dims), keepdim);
}

static Tensor& norm_out(Tensor &result, const Tensor &self, const optional<Scalar>& opt_p,
                               IntArrayRef dim, bool keepdim, optional<ScalarType> opt_dtype) {
  auto p = opt_p.value_or(2.0).to<double>();
  TORCH_CHECK(self.device().is_cpu() || self.is_cuda(),
              "norm only supports CPU and CUDA device types, but got: ", self.device().type());
  TORCH_CHECK(self.layout() == Layout::Strided,
              "norm only supports strided layout, but got: ", self.layout());

  ScalarType in_dtype = opt_dtype.has_value() ? opt_dtype.value() : self.scalar_type();
  TORCH_CHECK(
      at::isFloatingType(in_dtype) || at::isComplexType(in_dtype),
      "Can only calculate the norm of floating point and complex dtypes. Got ",
      toString(in_dtype),
      " instead.");

  ScalarType out_dtype = result.defined() ? result.scalar_type() : (opt_dtype.has_value() ? opt_dtype.value() : toValueType(self.scalar_type()));

  auto iter = make_reduction("norm", result, self, dim, keepdim, in_dtype, out_dtype);

  if (iter.numel() == 0) {
    result.zero_();
  } else {
    norm_stub(iter.device_type(), iter, p);
  }
  return result;
}

static inline Tensor _norm(const Tensor &self, const Scalar& p) {
  if (self.is_sparse()) {
    // Sparse tensors need a different implementation because their values
    // are accessed with a different API than strided tensors
    return at::native_norm(self, p);
  } else {
    TORCH_CHECK(self.device().is_cpu() || self.is_cuda(),
                "norm only supports CPU AND CUDA device type, got: ", self.device().type());
    TORCH_CHECK(self.layout() == Layout::Strided,
                "norm only supports strided layout, got: ", self.layout());
    TORCH_CHECK(at::isFloatingType(self.scalar_type()) || at::isComplexType(self.scalar_type()),
                "norm only supports floating-point dtypes");

    ScalarType dtype = toValueType(self.scalar_type());
    Tensor result = create_reduction_result(self, IntArrayRef{}, false, dtype);
    return at::native::norm_out(result, self, p, IntArrayRef{}, false, c10::nullopt);
  }
}

Tensor &norm_out(const Tensor& self, const optional<Scalar>& p, IntArrayRef dim, bool keepdim, ScalarType dtype, Tensor& result) {
  return at::native::norm_out(result, self, p, dim, keepdim, optional<ScalarType>(dtype));
}

Tensor &norm_out(const Tensor& self, const optional<Scalar>& p, IntArrayRef dim, bool keepdim, Tensor& result) {
  return at::native::norm_out(result, self, p, dim, keepdim, c10::nullopt);
}

static Tensor norm(const Tensor& self, const optional<Scalar>& p, IntArrayRef dim, bool keepdim,
            optional<ScalarType> opt_dtype) {
  if (self.is_sparse()) {
    // Sparse tensors need a different implementation because their values
    // are accessed with a different API than strided tensors
    return at::native_norm(self, p, dim, keepdim, opt_dtype);
  } else {
    ScalarType out_dtype = value_or_else(opt_dtype, [&] {return toValueType(self.scalar_type());});
    Tensor result = create_reduction_result(self, dim, keepdim, out_dtype);
    return at::native::norm_out(result, self, p, dim, keepdim, opt_dtype);
  }
}

Tensor norm(const Tensor& self, const optional<Scalar>& p, IntArrayRef dim, bool keepdim, ScalarType dtype) {
  return at::native::norm(self, p, dim, keepdim, optional<ScalarType>(dtype));
}

Tensor norm(const Tensor& self, const optional<Scalar>& p, ScalarType dtype) {
  return at::native::norm(self, p, IntArrayRef{}, false, optional<ScalarType>(dtype));
}

Tensor norm(const Tensor& self, const optional<Scalar>& p, IntArrayRef dim, bool keepdim) {
  return at::native::norm(self, p, dim, keepdim, c10::nullopt);
}

// leave it so we support sparse tensors
Tensor norm(const Tensor& self, const Scalar& p) {
  return at::native::_norm(self, p);
}

// Note [all, any : uint8 compatibility]:
// ~~~~~~~~~~~~~~~~~~~~~~~~~~~~~~~~~~~~~~~~
// For NumPy comptability, `all` and `any` return
// Tensor of dtype `bool`. However for compatibility reason,
// for `uint8`, they return Tensor of same dtype `uint8`.
// Reference: https://github.com/pytorch/pytorch/pull/47878#issuecomment-747108561
inline Tensor & _all(Tensor & result, TensorIterator & iter) {
  if (iter.numel() == 0) {
    result.fill_(1);
  } else {
    and_stub(iter.device_type(), iter);
  }

  return result;
}

Tensor all(const Tensor& self) {
  TORCH_CHECK(self.device().is_cpu() || self.is_cuda(),
              "all only supports CPU AND CUDA device type, got: ", self.device().type());
  TORCH_CHECK(self.layout() == Layout::Strided,
              "all only supports strided layout, got: ", self.layout());

  // Refer [all, any : uint8 compatibility]
  Tensor result;
  ScalarType out_dtype;
  if (self.scalar_type() == ScalarType::Byte){
    result = at::empty({0}, self.options());
    out_dtype = self.scalar_type();
  } else {
    result = at::empty({0}, self.options().dtype(kBool));
    out_dtype = ScalarType::Bool;
  }

  if (self.is_cuda()) {
    // As CUDA supports dynamic type casting, we use this overload of
    // `make_reduction`, which doesn't cast input to the result type i.e. kBool.,
    // otherwise we use the overload below which casts the input to kBool (which is
    // an extra operation).
    auto iter = make_reduction(
        "all", result, self, {}, false, self.scalar_type(), out_dtype);
    return _all(result, iter);
  }
  auto iter =
      make_reduction("all", result, self, {}, false, /*out_dtype=*/out_dtype);
  return _all(result, iter);
}

Tensor all(const Tensor& self, int64_t dim, bool keepdim) {
  // Refer [all, any : uint8 compatibility]
  Tensor result;
  if (self.scalar_type() == ScalarType::Byte){
    result = at::empty({0}, self.options());
  } else {
    result = at::empty({0}, self.options().dtype(kBool));
  }

  return at::native::all_out(self, dim, keepdim, result);
}

Tensor &all_out(const Tensor &self, int64_t dim, bool keepdim, Tensor &result) {
  TORCH_CHECK(self.device().is_cpu() || self.is_cuda(),
              "all only supports CPU AND CUDA device type, got: ", self.device().type());
  TORCH_CHECK(self.layout() == Layout::Strided,
              "all only supports strided layout, got: ", self.layout());
  // Refer [all, any : uint8 compatibility]
  TORCH_CHECK(result.scalar_type() == ScalarType::Bool || result.scalar_type() == ScalarType::Byte,
              "all only supports bool tensor for result, got: ", result.scalar_type());

  auto out_dtype = result.scalar_type();
  dim = maybe_wrap_dim(dim, self.dim());
  if (_dimreduce_return_trivial(result, self, 1, dim, keepdim)) {
    return result;
  } else {
    if (self.is_cuda()) {
      // As CUDA supports dynamic type casting, we use this overload of
      // `make_reduction`, which doesn't cast input to the result type i.e. kBool.,
      // otherwise we use the overload below which casts the input to kBool (which is
      // an extra operation).
      auto iter = make_reduction(
          "all", result, self, dim, keepdim, self.scalar_type(), out_dtype);
      return _all(result, iter);
    }
    auto iter =
        make_reduction("all", result, self, dim, keepdim, /*out_dtype=*/out_dtype);
    return _all(result, iter);
  }
}

inline Tensor & _any(Tensor & result, TensorIterator & iter) {
  if (iter.numel() == 0) {
    result.fill_(0);
  } else {
    or_stub(iter.device_type(), iter);
  }

  return result;
}

Tensor any(const Tensor& self) {
  TORCH_CHECK(self.device().is_cpu() || self.is_cuda(),
              "any only supports CPU AND CUDA device type, got: ", self.device().type());
  TORCH_CHECK(self.layout() == Layout::Strided || self.layout() == Layout::Sparse,
              "any only supports strided AND sparse layout, got: ", self.layout());

  // Refer [all, any : uint8 compatibility]
  Tensor result;
  ScalarType out_dtype;
  if (self.scalar_type() == ScalarType::Byte){
    result = at::empty({0}, self.options());
    out_dtype = self.scalar_type();
  } else {
    result = at::empty({0}, self.options().dtype(kBool));
    out_dtype = ScalarType::Bool;
  }

  if (self.is_cuda()) {
    // As CUDA supports dynamic type casting, we use this overload of
    // `make_reduction`, which doesn't cast input to the result type i.e. kBool.,
    // otherwise we use the overload below which casts the input to kBool (which is
    // an extra operation).
    auto iter = make_reduction(
        "any", result, self, {}, false, self.scalar_type(), out_dtype);
    return _any(result, iter);
  }
  auto iter =
      make_reduction("any", result, self, {}, false, /*out_dtype=*/out_dtype);
  return _any(result, iter);
}

Tensor any(const Tensor& self, int64_t dim, bool keepdim) {
  // Refer [all, any : uint8 compatibility]
  Tensor result;
  if (self.scalar_type() == ScalarType::Byte){
    result = at::empty({0}, self.options());
  } else {
    result = at::empty({0}, self.options().dtype(kBool));
  }

  return at::native::any_out(self, dim, keepdim, result);
}

Tensor &any_out(const Tensor &self, int64_t dim, bool keepdim, Tensor &result) {
  TORCH_CHECK(self.device().is_cpu() || self.is_cuda(),
              "any only supports CPU AND CUDA device type, got: ", self.device().type());
  TORCH_CHECK(self.layout() == Layout::Strided,
              "any only supports strided layout, got: ", self.layout());
  // Refer [all, any : uint8 compatibility]
  TORCH_CHECK(result.scalar_type() == ScalarType::Bool || result.scalar_type() == ScalarType::Byte,
              "any only supports bool tensor for result, got: ", result.scalar_type());

  auto out_dtype = result.scalar_type();
  dim = maybe_wrap_dim(dim, self.dim());
  if (_dimreduce_return_trivial(result, self, 0, dim, keepdim)) {
    return result;
  } else {
    if (self.is_cuda()) {
      // As CUDA supports dynamic type casting, we use this overload of
      // `make_reduction`, which doesn't cast input to the result type i.e. kBool.,
      // otherwise we use the overload below which casts the input to kBool (which is
      // an extra operation).
      auto iter = make_reduction(
          "any", result, self, dim, keepdim, self.scalar_type(), out_dtype);
      return _any(result, iter);
    }
    auto iter =
        make_reduction("any", result, self, dim, keepdim, /*out_dtype=*/out_dtype);
    return _any(result, iter);
  }
}

Tensor &amin_out(const Tensor& self, IntArrayRef dim, bool keepdim, Tensor& result) {
  TORCH_CHECK(self.scalar_type() == result.scalar_type(), "Illegal dtype for self, and out:", self.scalar_type(), result.scalar_type());
  auto iter = make_reduction("amin", result, self, dim, keepdim, self.scalar_type());
  TORCH_CHECK(iter.numel() > 0, "operation does not have an identity");
  min_values_stub(iter.device_type(), iter);
  return result;
}

Tensor amin(const Tensor& self, IntArrayRef dim, bool keepdim) {
  Tensor result = at::empty({0}, self.options());
  return at::amin_out(result, self, dim, keepdim);
}

Tensor &amax_out(const Tensor& self, IntArrayRef dim, bool keepdim, Tensor& result) {
  TORCH_CHECK(self.scalar_type() == result.scalar_type(), "Illegal dtype for self, and out:", self.scalar_type(), result.scalar_type());
  auto iter = make_reduction("amax", result, self, dim, keepdim, self.scalar_type());
  TORCH_CHECK(iter.numel() > 0, "operation does not have an identity");
  max_values_stub(iter.device_type(), iter);
  return result;
}

Tensor amax(const Tensor& self, IntArrayRef dim, bool keepdim) {
  Tensor result = at::empty({0}, self.options());
  return at::amax_out(result, self, dim, keepdim);
}

Tensor& argmax_out(const Tensor& self, c10::optional<int64_t> dim, bool keepdim, Tensor& result) {
  TORCH_CHECK(self.numel() > 0, "cannot perform reduction function argmax on a "
      "tensor with no elements because the operation does not have an identity");
  Tensor in;
  if (dim) {
    auto sizes = self.sizes();
    auto wrap_dim = maybe_wrap_dim(dim.value(), self.dim());
    if (sizes[wrap_dim] == 1) {
      if (keepdim) {
        result = at::zeros(sizes, self.options().dtype(at::kLong));
      } else {
        auto sizes_vec = sizes.vec();
        sizes_vec.erase(sizes_vec.begin() + wrap_dim);
        result = at::zeros(sizes_vec, self.options().dtype(at::kLong));
      }
      return result;
    }
    in = self;
  } else {
    in = self.reshape({-1});
    keepdim = false;
  }
  auto itr = make_reduction("argmax", result, in, dim.value_or(0), keepdim,
      self.scalar_type(), at::kLong);
  argmax_stub(itr.device_type(), itr);
  return result;
}

Tensor argmax(const Tensor& self, c10::optional<int64_t> dim, bool keepdims) {
  Tensor result = at::empty({0}, self.options().dtype(at::kLong));
  return at::native::argmax_out(self, dim, keepdims, result);
}

Tensor& argmin_out(const Tensor& self, c10::optional<int64_t> dim, bool keepdim, Tensor& result) {
  TORCH_CHECK(self.numel() > 0, "cannot perform reduction function argmin on a "
      "tensor with no elements because the operation does not have an identity");
  Tensor in;
  if (dim) {
    auto sizes = self.sizes();
    auto wrap_dim = maybe_wrap_dim(dim.value(), self.dim());
    if (sizes[wrap_dim] == 1) {
      if (keepdim) {
        result = at::zeros(sizes, self.options().dtype(at::kLong));
      } else {
        auto sizes_vec = sizes.vec();
        sizes_vec.erase(sizes_vec.begin() + wrap_dim);
        result = at::zeros(sizes_vec, self.options().dtype(at::kLong));
      }
      return result;
    }
    in = self;
  } else {
    in = self.reshape({-1});
    keepdim = false;
  }
  auto itr = make_reduction("argmin", result, in, dim.value_or(0), keepdim,
      self.scalar_type(), at::kLong);
  argmin_stub(itr.device_type(), itr);
  return result;
}

Tensor argmin(const Tensor& self, c10::optional<int64_t> dim, bool keepdims) {
  Tensor result = at::empty({0}, self.options().dtype(at::kLong));
  return at::native::argmin_out(self, dim, keepdims, result);
}

static Tensor& std_var_out(Tensor& result, const Tensor& self, IntArrayRef dim, bool unbiased, bool keepdim, bool take_sqrt) {
  TORCH_CHECK(self.device().is_cpu() || self.is_cuda(),
              "std and var only supports CPU AND CUDA device type, got: ", self.device().type());
  TORCH_CHECK(self.layout() == Layout::Strided,
              "std and var only supports strided layout, got: ", self.layout());
  TORCH_CHECK(at::isFloatingType(self.scalar_type()) || at::isComplexType(self.scalar_type()),
              "std and var only support floating-point dtypes");

  if (at::isComplexType(self.scalar_type())){
    ScalarType dtype = c10::toValueType(get_dtype(result, {}));
    Tensor real_in = at::real(self);
    Tensor real_out = at::empty({0}, self.options().dtype(dtype));
    auto iter = make_reduction("std or var", real_out, real_in, dim, keepdim, dtype);
    if (iter.numel() == 0) {
      real_out.fill_(NAN);
    } else {
      std_var_stub(iter.device_type(), iter, unbiased, false);
    }
    Tensor imag_in = at::imag(self);
    Tensor imag_out = at::empty({0}, self.options().dtype(dtype));
    iter = make_reduction("std or var", imag_out, imag_in, dim, keepdim, dtype);
    if (iter.numel() == 0) {
      imag_out.fill_(NAN);
    } else {
      std_var_stub(iter.device_type(), iter, unbiased, false);
    }
    at::add_out(result, real_out, imag_out);
    take_sqrt ? at::sqrt_out(result, result) : result;
  } else{
    ScalarType dtype = get_dtype(result, {});
    auto iter = make_reduction("std or var", result, self, dim, keepdim, dtype);
    if (iter.numel() == 0) {
      result.fill_(NAN);
    } else {
      std_var_stub(iter.device_type(), iter, unbiased, take_sqrt);
    }
  }
  return result;
}

static std::tuple<Tensor&,Tensor&> std_var_mean_out(const char* fname, Tensor &result1, Tensor &result2, const Tensor &self, IntArrayRef dim, bool unbiased, bool keepdim, bool take_sqrt) {
  AT_ASSERT(result1.defined() && result2.defined());
  TORCH_CHECK(self.device().is_cpu() || self.is_cuda(),
              fname, " only supports CPU AND CUDA device type, got: ", self.device().type());
  TORCH_CHECK(self.layout() == Layout::Strided,
              fname, " only supports strided layout, got: ", self.layout());
  TORCH_CHECK(at::isFloatingType(self.scalar_type()) || at::isComplexType(self.scalar_type()),
              fname, " only support floating-point dtypes");
  TORCH_CHECK(result1.scalar_type() == result2.scalar_type(),
           "provided by result1 dtype must match dtype of result2. Got ",
           toString(result1.scalar_type()),
           " and ",
           toString(result2.scalar_type()),
           ".");
  if (at::isComplexType(self.scalar_type())){
    ScalarType dtype = c10::toValueType(get_dtype(result1, {}));
    Tensor real_in = at::real(self);
    Tensor real_out_var = at::empty({0}, self.options().dtype(dtype));
    Tensor real_out_mean = at::empty({0}, self.options().dtype(dtype));
    auto iter = make_reduction(fname, real_out_var, real_out_mean, real_in, dim, keepdim, dtype);
    if (iter.numel() == 0) {
      real_out_var.fill_(NAN);
      real_out_mean.fill_(NAN);
    } else {
      std_var_stub(iter.device_type(), iter, unbiased, false);
    }
    Tensor imag_in = at::imag(self);
    Tensor imag_out_var = at::empty({0}, self.options().dtype(dtype));
    Tensor imag_out_mean = at::empty({0}, self.options().dtype(dtype));
    iter = make_reduction(fname, imag_out_var, imag_out_mean, imag_in, dim, keepdim, dtype);
    if (iter.numel() == 0) {
      imag_out_var.fill_(NAN);
      imag_out_mean.fill_(NAN);
    } else {
      std_var_stub(iter.device_type(), iter, unbiased, false);
    }
    at::add_out(result1, real_out_var, imag_out_var);
    take_sqrt ? at::sqrt_out(result1, result1) : result1;
    at::add_out(result2, real_out_mean, at::mul(imag_out_mean, c10::complex<double>{0.0, 1.0}));
  } else {
    ScalarType dtype = get_dtype(result1, {});
    auto iter = make_reduction(fname, result1, result2, self, dim, keepdim, dtype);
    if (iter.numel() == 0) {
      result1.fill_(NAN);
      result2.fill_(NAN);
    } else {
      std_var_stub(iter.device_type(), iter, unbiased, take_sqrt);
    }
  }
  return std::tuple<Tensor&, Tensor&>(result1, result2);
}

std::tuple<Tensor&,Tensor&> var_mean_out(Tensor &result1, Tensor &result2, const Tensor &self, IntArrayRef dim, bool unbiased, bool keepdim) {
  return std_var_mean_out("var_mean", result1, result2, self, dim, unbiased, keepdim, false);
}

std::tuple<Tensor&,Tensor&> std_mean_out(Tensor &result1, Tensor &result2, const Tensor &self, IntArrayRef dim, bool unbiased, bool keepdim) {
  return std_var_mean_out("std_mean", result1, result2, self, dim, unbiased, keepdim, true);
}

std::tuple<Tensor&,Tensor&> var_mean_out(Tensor &result1, Tensor &result2, const Tensor &self, bool unbiased) {
  return std_var_mean_out("var_mean", result1, result2, self, {}, unbiased, false, false);
}

std::tuple<Tensor&,Tensor&> std_mean_out(Tensor &result1, Tensor &result2, const Tensor &self, bool unbiased) {
  return std_var_mean_out("std_mean", result1, result2, self, {}, unbiased, false, true);
}

std::tuple<Tensor,Tensor> var_mean(const Tensor& self, IntArrayRef dim, bool unbiased, bool keepdim) {
  Tensor result1 = at::empty({0}, self.options());
  Tensor result2 = at::empty({0}, self.options());
  return at::native::var_mean_out(result1, result2, self, dim, unbiased, keepdim);
}

std::tuple<Tensor,Tensor> std_mean(const Tensor& self, IntArrayRef dim, bool unbiased, bool keepdim) {
  Tensor result1 = at::empty({0}, self.options());
  Tensor result2 = at::empty({0}, self.options());
  return at::native::std_mean_out(result1, result2, self, dim, unbiased, keepdim);
}

std::tuple<Tensor,Tensor> std_mean(const Tensor& self, bool unbiased) {
  Tensor result1 = at::empty({0}, self.options());
  Tensor result2 = at::empty({0}, self.options());
  return at::native::std_mean_out(result1, result2, self, unbiased);
}

std::tuple<Tensor,Tensor> var_mean(const Tensor& self, bool unbiased) {
  Tensor result1 = at::empty({0}, self.options());
  Tensor result2 = at::empty({0}, self.options());
  return at::native::var_mean_out(result1, result2, self, unbiased);
}

Tensor var(const Tensor& self, bool unbiased) {
  TORCH_CHECK(self.device().is_cpu() || self.is_cuda(),
              "var only supports CPU AND CUDA device type, got: ", self.device().type());
  TORCH_CHECK(self.layout() == Layout::Strided,
              "var only supports strided layout, got: ", self.layout());
  TORCH_CHECK(at::isFloatingType(self.scalar_type()) || at::isComplexType(self.scalar_type()),
              "var only supports floating-point dtypes");
  auto trivial_return = _allreduce_return_trivial(self, std::numeric_limits<double>::quiet_NaN());
  if (trivial_return.has_value()) {
    return trivial_return.value();
  }

  // NOTE: CPU performance significantly regressed when attempting to port to ATen,
  //   so this dispatches differently based on device type.
  //   See https://github.com/pytorch/pytorch/pull/43858.
  if (self.device().type() == kCPU) {
    return at::_var(self, unbiased);
  }

  Tensor result = at::empty({0}, self.options());
  return std_var_out(result, self, std::vector<int64_t>{}, unbiased, false, false);
}

Tensor var(const Tensor& self, IntArrayRef dim, bool unbiased, bool keepdim) {
  Tensor result = at::empty({0}, self.options());
  return at::native::var_out(self, dim, unbiased, keepdim, result);
}

Tensor& var_out(const Tensor& self, IntArrayRef dim, bool unbiased, bool keepdim, Tensor& result) {
  return std_var_out(result, self, dim, unbiased, keepdim, false);
}

Tensor std(const Tensor& self, bool unbiased) {
  TORCH_CHECK(self.device().is_cpu() || self.is_cuda(),
              "std only supports CPU AND CUDA device type, got: ", self.device().type());
  TORCH_CHECK(self.layout() == Layout::Strided,
              "std only supports strided layout, got: ", self.layout());
  TORCH_CHECK(at::isFloatingType(self.scalar_type()) || at::isComplexType(self.scalar_type()),
              "std only supports floating-point dtypes");
  auto trivial_return = _allreduce_return_trivial(self, std::numeric_limits<double>::quiet_NaN());
  if (trivial_return.has_value()) {
    return trivial_return.value();
  }

  // NOTE: CPU performance significantly regressed when attempting to port to ATen,
  //   so this dispatches differently based on device type.
  //   See https://github.com/pytorch/pytorch/pull/43858.
  if (self.device().type() == kCPU) {
    return at::_std(self, unbiased);
  }

  Tensor result = at::empty({0}, self.options());
  return std_var_out(result, self, std::vector<int64_t>{}, unbiased, false, true);
}

Tensor std(const Tensor& self, IntArrayRef dim, bool unbiased, bool keepdim) {
  Tensor result = at::empty({0}, self.options());
  return at::native::std_out(self, dim, unbiased, keepdim, result);
}

Tensor& std_out(const Tensor& self, IntArrayRef dim, bool unbiased, bool keepdim, Tensor& result) {
  return std_var_out(result, self, dim, unbiased, keepdim, true);
}

Tensor std(const Tensor& self, DimnameList dim, bool unbiased, bool keepdim) {
  return  at::std(self, dimnames_to_positions(self, dim), unbiased, keepdim);
}

Tensor& std_out(const Tensor& self, DimnameList dim, bool unbiased, bool keepdim, Tensor& result) {
  return at::std_out(result, self, dimnames_to_positions(self, dim), unbiased, keepdim);
}

Tensor var(const Tensor& self, DimnameList dim, bool unbiased, bool keepdim) {
  return  at::var(self, dimnames_to_positions(self, dim), unbiased, keepdim);
}

Tensor& var_out(const Tensor& self, DimnameList dim, bool unbiased, bool keepdim, Tensor& result) {
  return at::std_out(result, self, dimnames_to_positions(self, dim), unbiased, keepdim);
}

std::tuple<Tensor,Tensor> var_mean(const Tensor& self, DimnameList dim, bool unbiased, bool keepdim) {
  return at::var_mean(self, dimnames_to_positions(self, dim), unbiased, keepdim);
}

std::tuple<Tensor,Tensor> std_mean(const Tensor& self, DimnameList dim, bool unbiased, bool keepdim) {
  return at::std_mean(self, dimnames_to_positions(self, dim), unbiased, keepdim);
}

Tensor& norm_out(const Tensor& self, const optional<Scalar>& p, DimnameList dim, bool keepdim, ScalarType dtype, Tensor& result) {
  return at::norm_out(result, self, p, dimnames_to_positions(self, dim), keepdim, dtype);
}

Tensor& norm_out(const Tensor& self, const optional<Scalar>& p, DimnameList dim, bool keepdim, Tensor& result) {
  return at::norm_out(result, self, p, dimnames_to_positions(self, dim), keepdim);
}

Tensor norm(const Tensor& self, const optional<Scalar>& p, DimnameList dim, bool keepdim, ScalarType dtype) {
  return at::norm(self, p, dimnames_to_positions(self, dim), keepdim, dtype);
}

Tensor norm(const Tensor& self, const optional<Scalar>& p, DimnameList dim, bool keepdim) {
  return at::norm(self, p, dimnames_to_positions(self, dim), keepdim);
}

Tensor any(const Tensor& self, Dimname dim, bool keepdim) {
  reportNYIDimnameOverload("any");
}
Tensor& any_out(const Tensor &self, Dimname dim, bool keepdim, Tensor& result) {
  reportNYIDimnameOverload("any");
}
Tensor all(const Tensor& self, Dimname dim, bool keepdim) {
  reportNYIDimnameOverload("all");
}
Tensor& all_out(const Tensor &self, Dimname dim, bool keepdim, Tensor& result) {
  reportNYIDimnameOverload("all");
}
Tensor logcumsumexp(const Tensor& self, Dimname dim) {
  return at::logcumsumexp(self, dimname_to_position(self, dim));
}
Tensor& logcumsumexp_out(const Tensor& self, Dimname dim, Tensor& result) {
  return at::logcumsumexp_out(result, self, dimname_to_position(self, dim));
}
Tensor cumsum(const Tensor& self, Dimname dim, c10::optional<ScalarType> dtype) {
  return at::cumsum(self, dimname_to_position(self, dim), dtype);
}
Tensor& cumsum_(Tensor& self, Dimname dim, c10::optional<ScalarType> dtype) {
    return native::cumsum_(self, dimname_to_position(self, dim), dtype);
}
Tensor& cumsum_out(const Tensor& self, Dimname dim, c10::optional<ScalarType> dtype, Tensor& result) {
  return at::cumsum_out(result, self, dimname_to_position(self, dim), dtype);
}
Tensor cumprod(const Tensor& self, Dimname dim, c10::optional<ScalarType> dtype) {
  return at::cumprod(self, dimname_to_position(self, dim), dtype);
}
Tensor& cumprod_(Tensor& self, Dimname dim, c10::optional<ScalarType> dtype) {
    return native::cumprod_(self, dimname_to_position(self, dim), dtype);
}
Tensor& cumprod_out(const Tensor& self, Dimname dim, c10::optional<ScalarType> dtype, Tensor& result) {
  return at::cumprod_out(result, self, dimname_to_position(self, dim), dtype);
}
std::tuple<Tensor, Tensor> cummax(const Tensor& self, Dimname dim) {
  return at::cummax(self, dimname_to_position(self, dim));
}
std::tuple<Tensor&, Tensor&> cummax_out(const Tensor& self, Dimname dim, Tensor& values, Tensor& indices) {
  return at::cummax_out(values, indices, self, dimname_to_position(self, dim));
}
std::tuple<Tensor, Tensor> cummin(const Tensor& self, Dimname dim) {
  return at::cummin(self, dimname_to_position(self, dim));
}
std::tuple<Tensor&, Tensor&> cummin_out(const Tensor& self, Dimname dim, Tensor& values, Tensor& indices) {
  return at::cummin_out(values, indices, self, dimname_to_position(self, dim));
}

Tensor dist(const Tensor &self, const Tensor& other, const Scalar& p){
  return at::norm(self - other, p);
}

Tensor count_nonzero(const Tensor& self, IntArrayRef dims){
  auto mask = (self != 0);
  return mask.sum(dims);
}

Tensor count_nonzero(const Tensor& self, c10::optional<int64_t> dim){
  if (dim){
    auto wrap_dim = maybe_wrap_dim(dim.value(), self.dim());
    return at::count_nonzero(self, IntArrayRef{wrap_dim});
  }
  return at::count_nonzero(self, IntArrayRef{});
}

bool cpu_equal(const Tensor& self, const Tensor& other) {
  if (!at::namedinference::are_names_equal(
        self.unsafeGetTensorImpl(), other.unsafeGetTensorImpl())) {
    return false;
  }
  at::NoNamesGuard guard;
  TORCH_CHECK(self.device() == other.device(), "Cannot compare two tensors on "
              "different devices. Got: ", self.device(), " and ", other.device());
  TORCH_CHECK(self.dtype() == other.dtype(),
              "Expected object of scalar type ", self.dtype(), " but got scalar type ",
              other.dtype(), " for argument 'other'");
  if (!self.is_same_size(other)) {
    return false;
  }
  std::atomic<bool> result{true};
  auto iter = TensorIteratorConfig()
    .add_input(self)
    .add_input(other)
    .allow_cpu_scalars(true)
    .promote_inputs_to_common_dtype(true)
    .build();

  AT_DISPATCH_ALL_TYPES_AND_COMPLEX_AND3(kBool, kBFloat16, kHalf, iter.input_dtype(), "equal_cpu", [&] {
    iter.for_each([&](char** data, const int64_t *strides, int64_t dim_size) {
      if (!result) {
          return;
      }
      char* self_data = data[0];
      char* other_data = data[1];
      for (int64_t i = 0; i < dim_size; ++i) {
        if (*((scalar_t*)self_data) != *((scalar_t*)other_data)) {
          result = false;
          return;
        }
        self_data += strides[0];
        other_data += strides[1];
      }
    });
  });
  return result.load();
}

// max(dim), min(dim), topk(dim), mode(dim), are examples of reduction
// functions that select values. value_selecting_reduction_backward is the
// backward function for those operators; it propagates the grad to the
// specific value locations referred to at `indices`.
Tensor value_selecting_reduction_backward(const Tensor& grad, int64_t dim, const Tensor& indices, IntArrayRef sizes, bool keepdim) {
  if (!keepdim && sizes.size() > 0) {
    auto grad_ = grad.unsqueeze(dim);
    auto indices_ = indices.unsqueeze(dim);
    return at::zeros(sizes, grad_.options()).scatter_(dim, indices_, grad_);
  }
  return at::zeros(sizes, grad.options()).scatter_(dim, indices, grad);
}

}} // namespace at::native<|MERGE_RESOLUTION|>--- conflicted
+++ resolved
@@ -621,15 +621,9 @@
   return src_type;
 }
 
-<<<<<<< HEAD
-Tensor& sum_out(Tensor& result, const Tensor& self, IntArrayRef dim,
-                       bool keepdim, optional<ScalarType> opt_dtype) {
-  ScalarType dtype = get_dtype(result, opt_dtype);
-=======
 Tensor& sum_out(const Tensor& self, IntArrayRef dim,
                        bool keepdim, optional<ScalarType> opt_dtype, Tensor& result) {
-  ScalarType dtype = get_dtype(result, self, opt_dtype, true);
->>>>>>> 9c60fc9c
+  ScalarType dtype = get_dtype(result, opt_dtype);
   auto iter = make_reduction("sum", result, self, dim, keepdim, dtype);
   if (iter.numel() == 0) {
     result.zero_();
@@ -642,16 +636,11 @@
 Tensor sum(const Tensor &self, c10::optional<ScalarType> dtype) {
   return at::native::sum(self, std::vector<int64_t>{}, false, dtype);
 }
-<<<<<<< HEAD
-Tensor sum(const Tensor& self, IntArrayRef dim, bool keepdim, c10::optional<ScalarType> opt_dtype) {
+
+Tensor sum(const Tensor& self, IntArrayRef dim, bool keepdim, c10::optional<ScalarType> dtype) {
   ScalarType dtype = get_dtype(self, opt_dtype, true);
   Tensor result = create_reduction_result(self, dim, keepdim, dtype);
-  return at::native::sum_out(result, self, dim, keepdim, dtype);
-=======
-Tensor sum(const Tensor& self, IntArrayRef dim, bool keepdim, c10::optional<ScalarType> dtype) {
-  Tensor result;
   return at::native::sum_out(self, dim, keepdim, dtype, result);
->>>>>>> 9c60fc9c
 }
 Tensor sum(const Tensor& self, DimnameList dim, bool keepdim, c10::optional<ScalarType> dtype) {
   return at::sum(self, dimnames_to_positions(self, dim), keepdim, dtype);
@@ -685,16 +674,10 @@
   return at::native::nansum(self, std::vector<int64_t>{}, false, dtype);
 }
 
-<<<<<<< HEAD
-Tensor nansum(const Tensor& self, IntArrayRef dim, bool keepdim, c10::optional<ScalarType> opt_dtype) {
+Tensor nansum(const Tensor& self, IntArrayRef dim, bool keepdim, c10::optional<ScalarType> dtype) {
   ScalarType dtype = get_dtype(self, opt_dtype, true);
   Tensor result = create_reduction_result(self, dim, keepdim, dtype);
-  return at::native::nansum_out(result, self, dim, keepdim, dtype);
-=======
-Tensor nansum(const Tensor& self, IntArrayRef dim, bool keepdim, c10::optional<ScalarType> dtype) {
-  Tensor result;
   return at::native::nansum_out(self, dim, keepdim, dtype, result);
->>>>>>> 9c60fc9c
 }
 
 static Tensor& prod_out_impl(Tensor& result, const Tensor& self, IntArrayRef dim,
