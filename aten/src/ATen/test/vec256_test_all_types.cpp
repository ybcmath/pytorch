--- conflicted
+++ resolved
@@ -470,20 +470,13 @@
             [](const vec& v) { return v.erfinv(); },
             createDefaultUnaryTestCase<vec>(TestSeed(), false, true));
     }
-<<<<<<< HEAD
+    // NOLINTNEXTLINE(cppcoreguidelines-avoid-non-const-global-variables)
     TYPED_TEST(Nan, IsNan) {
         using vec = TypeParam;
         using VT = ValueType<TypeParam>;
+        // NOLINTNEXTLINE(cppcoreguidelines-avoid-c-arrays,modernize-avoid-c-arrays)
         CACHE_ALIGN VT test_vals[vec::size()];
-=======
-    // NOLINTNEXTLINE(cppcoreguidelines-avoid-non-const-global-variables)
-    TYPED_TEST(Nan, IsNan) {
-        using vec = TypeParam;
-        using VT = ValueType<TypeParam>;
-        // NOLINTNEXTLINE(cppcoreguidelines-avoid-c-arrays,modernize-avoid-c-arrays)
-        CACHE_ALIGN VT test_vals[vec::size()];
-        // NOLINTNEXTLINE(cppcoreguidelines-avoid-c-arrays,modernize-avoid-c-arrays)
->>>>>>> 9f77456f
+        // NOLINTNEXTLINE(cppcoreguidelines-avoid-c-arrays,modernize-avoid-c-arrays)
         CACHE_ALIGN VT expected_vals[vec::size()];
         auto vals = 1 << (vec::size());
         for (int val = 0; val < vals; ++val) {
@@ -503,10 +496,7 @@
           AssertVec256<vec>(NAME_INFO(isnan), expected, actual).check();
         }
     }
-<<<<<<< HEAD
-=======
-    // NOLINTNEXTLINE(cppcoreguidelines-avoid-non-const-global-variables)
->>>>>>> 9f77456f
+    // NOLINTNEXTLINE(cppcoreguidelines-avoid-non-const-global-variables)
     TYPED_TEST(LGamma, LGamma) {
         using vec = TypeParam;
         using UVT = UvalueType<vec>;
